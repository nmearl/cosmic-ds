--- conflicted
+++ resolved
@@ -380,7 +380,7 @@
                           elevation="3"
                           width="100%"
                         >
-<<<<<<< HEAD
+                        
                           Buttons to calculate age of universe from H0 value.<br>
 
                           <help-dialog 
@@ -393,9 +393,6 @@
                             This is a test of a pure Vue dialog with a custom event.
                           </help-dialog>
 
-=======
-                          Buttons to calculate age of universe from H0 value.
->>>>>>> 3050322c
                         </v-card>
                      </v-row>
                     </v-container>
