<template>
  <v-app
    id="cosmicds-app"
  >
    <!-- Tool bar, fixed to the top of the application -->
    <v-app-bar
      color="primary"
      dark
      src="https://cdn.eso.org/images/screen/eso1738b.jpg"
      scroll-target="#scrolling-techniques-4"
    >
      <template
        v-slot:img="{ props }"
      >
        <v-img
          v-bind="props"
          gradient="to top right, rgba(100,115,201,.7), rgba(25,32,72,.7)"
        ></v-img>
      </template>

      <v-app-bar-nav-icon></v-app-bar-nav-icon>

      <v-toolbar-title>
        Cosmic Data Stories | Hubble's Law
      </v-toolbar-title>

      <v-spacer></v-spacer>

      <v-btn icon>
        <v-icon>mdi-magnify</v-icon>
      </v-btn>

      <v-btn icon>
        <v-icon>mdi-account-circle</v-icon>
      </v-btn>
    </v-app-bar>

    <!-- The main section of the application -->
    <v-main
      id="scrolling-techniques-4"
      class="overflow-y-auto fill-height"
    >
      <v-container>
        <v-row justify="center">
          <v-col cols="12" xl="8">
            <v-card class="d-flex flex-column">

            <!-- This sets up the multi-step sections across the top -->
            <!-- v-model is a 2-way token that controls the state of something in the app -->
              <v-stepper
                v-model="state.over_model"
                class="elevation-0"
              >
                <v-stepper-header>
                  <!-- :complete="state.over_model > 1"   
                        : is a binding - binds state of "complete" to the thing in the "".  If over_model is > 1, then we have gone past step 1.
                  therefore, consider step 1 complete. -->
                  <!-- Another example could be something like :disabled = "state.continue_button_disabled==1" -->
                  <v-stepper-step
                    :complete="state.over_model > 1"
                    step="1"
                    editable
                  >
                    Collect Galaxy Data
                  </v-stepper-step>

                  <v-divider></v-divider>

                  <v-stepper-step
                    :complete="state.over_model > 2"
                    step="2"
                    editable
                  >
                    Estimate Age of Universe
                  </v-stepper-step>

                  <v-divider></v-divider>

                  <v-stepper-step
                    :complete="state.over_model > 3"
                    step="3"
                    editable
                    >Explore Class Data
                  </v-stepper-step>

                  <v-divider></v-divider>

                  <v-stepper-step
                    :complete="state.over_model > 4"
                    step="4"
                    editable
                    >View Distributions
                  </v-stepper-step>
                </v-stepper-header>

              <!-- This sets up the screen for the galaxy selection/measurement step -->
                <v-stepper-items
                  class="no-transition"
                >
                  <v-stepper-content step="1">
                    <v-container>
                      <v-row>
                        <v-col
                          cols="3"
                        >
                          <v-btn
                            block
                            class="mb-4"
                            :disabled="state.adddata_disabled"
                            @click="state.next1_disabled = false"
                            color="primary"
                          >
                            <v-icon
                              left
                              dark
                            >
                              mdi-plus
                            </v-icon>
                            Add Data
                          </v-btn>
                          <div
                            color="green"
                            class="text-body-2"
                          >
                            You can add your data to the plot after you select a galaxy below,
                            and then estimate the distance and measure the velocity of that galaxy.
                          </div>
                        </v-col>
                        <v-col>
                          <v-lazy>
                            <jupyter-widget
                              :widget="viewers.hub_const_viewer"
                            ></jupyter-widget>
                          </v-lazy>
                          <todo-alert>
                            When students add velocity and distance measurements, they
                            will be plotted here. (No data will be displayed to start.
                            Points populate the plot as students measure and commit them.)
                          </todo-alert>
                        </v-col>
                      </v-row>
                    </v-container>
                    <v-card
                      color="blue lighten-5"
                      class=""
                      outlined
                    >
                      <v-tabs
                        v-model="state.col_tab_model"
                        centered
                      >
                        <v-tab key="gal-dist">
                          <v-icon left>
                            mdi-ruler
                          </v-icon>
                          Estimate Distance
                        </v-tab>
                        <v-tab key="gal-vel">
                          <v-icon left>
                            mdi-speedometer
                          </v-icon>
                          Measure Velocity
                        </v-tab>
                        <v-tab-item key="gal-dist">
                          <v-container>
                            <v-row>
                              <!-- This WWT viewer widget allows user to select a galaxy; galaxy positions plotted by RA/Dec.
                              It will zoom in to chosen galaxy & put controls/instructions on screen. -->
                              <!-- viewers.wwt_viewer doesn't need to be prepended with "state" because it comes from "Application" in app.py, not "ApplicationState"-->
                              <v-col cols="12" md="7">
                                <jupyter-widget
                                  :widget="viewers.wwt_viewer"
                                ></jupyter-widget>
                              </v-col>

                              <!-- Callout to select galaxy / info about selected galaxy -->
                              <v-col cols="12" md="5">
                                <v-alert
                                  class="mb-4"
                                  border="left"
                                  colored-border
                                  color="indigo"
                                  elevation="2"
                                >
                                  Pan the sky and select one of the galaxies
                                  to measure.
                                  <div class="text-center mt-4">
                                    <v-btn
                                      class="white--text"
                                      color="purple darken-2"
                                      @click="
                                        state.gal_snackbar = 0;
                                        state.dist_snackbar = 0;
                                        state.marker_snackbar = 0;
                                        state.vel_snackbar = 0;
                                        state.data_ready_snackbar = 0;
                                        state.gal_snackbar = 1;
                                        state.gal_selected = 1;
                                        state.haro_on = 'd-block'
                                      "
                                    >
                                      select galaxy
                                    </v-btn>
                                  </div>
                                </v-alert>
                                <div
                                  :class="state.haro_on"
                                >
                                  <v-card
                                    color="indigo lighten-5"
                                  >
                                    <v-card-title>Haro 11</v-card-title>
                                    <v-card-text>
                                      <v-divider></v-divider>
                                      <v-list
                                        color="indigo lighten-5"
                                      >
                                        <v-list-item-content>
                                          <v-list-item-title>Irregular galaxy</v-list-item-title>
                                          <v-list-item-subtitle>type</v-list-item-subtitle>
                                        </v-list-item-content>
                                        <v-list-item-content>
                                          <v-list-item-title>100,000 light years</v-list-item-title>
                                          <v-list-item-subtitle>assumed size</v-list-item-subtitle>
                                        </v-list-item-content>
                                        <v-list-item-content>
                                          <v-list-item-title>568 pixels</v-list-item-title>
                                          <v-list-item-subtitle>height of display</v-list-item-subtitle>
                                        </v-list-item-content>
                                      </v-list>
                                      <v-divider></v-divider>
                                      <v-text-field
                                        :value="state.galaxy_dist"
                                        label="Estimated Distance"
                                        hint="click button below"
                                        persistent-hint
                                        color="purple darken-2"
                                        class="mt-8 mb-4"
                                        suffix="Mpc"
                                        outlined
                                        readonly
                                        dense
                                      ></v-text-field>
                                      <v-btn
                                        block
                                        color="purple darken-2"
                                        dark
                                        class="px-auto"
                                        max-width="100%"
                                        @click="
                                          state.dist_measured = 1;
                                          state.gal_snackbar = 0;
                                          state.dist_snackbar = 0;
                                          state.marker_snackbar = 0;
                                          state.vel_snackbar = 0;
                                          state.data_ready_snackbar = 0;
                                          state.vel_measured == 1
                                            ? state.data_ready_snackbar = 1
                                            : state.dist_snackbar = 1;
                                          state.adddata_disabled =
                                            state.vel_measured == 1
                                              ? false
                                              : true;
                                          state.galaxy_dist = Math.floor(Math.random() * 450) + 50
                                        "
                                      >
                                        estimate
                                      </v-btn>
                                    </v-card-text>
                                  </v-card>
                                </div>
                              </v-col>
                            </v-row>
                          </v-container>
                        </v-tab-item>

                        <v-tab-item key="gal-vel">
                          <v-container>
                            <v-row>
                              <v-col
                                cols="12" md="8"
                                class="align-stretch"
                              >
                                <v-card
                                  min-height="300px"
                                  height="100%"
                                  class="pa-5"
                                >
                                  TO DO: learn how to import
                                  Spectrum Lab .js code here.
                                </v-card>
                              </v-col>
                              <v-col cols="12" md="4">
                                <v-alert
                                  border="left"
                                  colored-border
                                  color="indigo"
                                  elevation="2"
                                  clas="mb-12"
                                >
                                  Drag the marker across the spectrum to
                                  measure the H-&#x3B1; wavelength.
                                  <div class="text-center mt-4">
                                    <v-btn
                                      :disabled="!state.gal_selected"
                                      class="white--text"
                                      color="purple darken-2"
                                      @click="
                                        state.gal_snackbar = 0;
                                        state.dist_snackbar = 0;
                                        state.marker_snackbar = 0;
                                        state.vel_snackbar = 0;
                                        state.data_ready_snackbar = 0;
                                        state.marker_snackbar = 1;
                                        state.marker_set = 1;
                                        state.marker_on = 'd-block'
                                      "
                                    >
                                      set marker
                                    </v-btn>
                                  </div>
                                </v-alert>

                                <div
                                >
                                  <v-card
                                    color="indigo lighten-5"
                                    clas="mb-4"
                                    :disabled="!state.marker_set"
                                  >
                                    <v-card-text>
                                      <v-text-field
                                        :value="state.galaxy_vel"
                                        label="Calculated Velocity"
                                        hint="click button below"
                                        persistent-hint
                                        color="purple darken-2"
                                        class="mb-4"
                                        suffix="km/s"
                                        outlined
                                        readonly
                                        dense
                                      ></v-text-field>
                                      <v-btn
                                        block
                                        color="purple darken-2"
                                        class="px-auto"
                                        max-width="100%"
                                        dark
                                        @click="
                                          state.gal_snackbar = 0;
                                          state.dist_snackbar = 0;
                                          state.marker_snackbar = 0;
                                          state.vel_snackbar = 0;
                                          state.data_ready_snackbar = 0;
                                          state.vel_measured = 1;
                                          state.dist_measured == 1
                                            ? state.data_ready_snackbar = 1
                                            : state.vel_snackbar = 1;
                                          state.adddata_disabled =
                                            state.dist_measured == 1
                                              ? false
                                              : true
                                          state.galaxy_vel = Math.floor(Math.random() * 60000) + 5000
                                        "
                                      >
                                        calculate
                                      </v-btn>
                                    </v-card-text>
                                  </v-card>
                                </div>
                                <v-card
                                  outlined
                                  class="pa-5 mt-8"
                                  color="orange lighten-5"
                                  elevation="0"
                                >
                                  Watch this video for instructions on measuring
                                  wavelengths and velocities based on emission
                                  and absorption lines.

                                  <div class="text-center mt-4">
                                    <video-dialog
                                      button-text="learn more"
                                      title-text="How do we measure galaxy velocity?"
                                      close-text="close"
                                      @close="console.log('Close button was clicked.')"
                                    >
                                      Verbiage about comparing observed and
                                      rest wavelengths of absorption/emission lines
                                    </video-dialog>
                                  </div>
                                </v-card>
                              </v-col>
                            </v-row>
                          </v-container>
                        </v-tab-item>

                    </v-card>
                  </v-stepper-content>

                <!-- This sets up the screen for the Analysis/data fitting step -->

                <!-- Will need buttons/functionality for:
                     * drawing by eye/calculating/plotting best fit lines
                     * Choosing different data sets - student/class/all
                     * Plotting by galaxy type -->

                  <v-stepper-content step="2">
                    <v-container>
                      <v-row>
                        <v-col
                          cols="3"
                          class="align-stretch"
                        >
<<<<<<< HEAD
                          <div
                            class="d-flex mb-4"
                          >
                            <v-icon
                              class="px-4"
                            >
                              mdi-draw
                            </v-icon>
                            <v-btn
                              color="purple darken-2"
                              class="flex-grow-1 white--text"
                            >
                              draw a fit line
                            </v-btn>
                          </div>
                          <v-btn
                            block
                            color="purple darken-2"
                            class="mb-4 white--text"
                          >
                            generate best fit line
=======
                          <v-btn
                            @click="fit_lines({
                              'viewer_id': 'hub_fit_viewer'
                              })"
                            color="primary"
                          >
                          Fit Line
>>>>>>> d9f58562
                          </v-btn>
                        </v-col>
                        <v-col>
                          <v-lazy>
                            <jupyter-widget
                              :widget="viewers.hub_fit_viewer"
                            ></jupyter-widget>
                          </v-lazy>
                          <todo-alert>
                            Enable a button to draw your own fit line (unless this is
                            prohibitively complicated). Plot drawn and calculated best
                            fit lines. Display should include only this student's
                            4-5 data points. 
                          </todo-alert>
                        </v-col>
                      </v-row>
                      <v-row

                      >
                        <v-card
                          class="pa-8 mx-auto"
                        >
                          Watch this video for an explanation how and why we can calculate
                          the age of universe by inverting our <em>H</em><sub>0</sub> value.
                          <div class="text-center mt-4">
                            <video-dialog
                              button-text="learn more"
                              title-text="How do we estimate age of the universe?"
                              close-text="close"
                              @close="console.log('Close button was clicked.')"
                            >
                              Verbiage about how the slope of the Hubble plot is the inverse of the age of the universe.
                            </video-dialog>
                          </div>
                        </v-card>
                      </v-row>
                    </v-container>
<!-- Disabling for now
                    <v-btn color="primary" @click="state.over_model = 3">
                      Continue
                    </v-btn>
                    <v-btn text> Cancel </v-btn>
-->
                  </v-stepper-content>

                <!-- This sets up the screen for the View Results step where they can look at distributions -->
                <!-- Will need buttons/functionality for choosing different data sets -->
                <!-- Need to think through whether the hubble plot should also appear on this page or if that would be confusing -->

                  <v-stepper-content step="3">
                    <v-container>
                      <v-row>
                        <v-col
                          cols="3"
                        >
                        </v-col>
                        <v-col>
                          <v-lazy>
                            <jupyter-widget
                              :widget="viewers.hub_const_viewer"
                            ></jupyter-widget>
                          </v-lazy>
                          <todo-alert>
                            Give options to view all data from class, fit a
                            line, and calculate <em>H</em><sub>0</sub> and
                            age values for full class data set.
                          </todo-alert>
                        </v-col>
                      </v-row>
                      <v-row>
                        <v-card
                          class="pa-8"
                          elevation="3"
                          width="100%"
                        >

                          Buttons to calculate age of universe from H0 value.<br>

                          <help-dialog
                            button-text="Click Me!"
                            title-text="Testing!"
                            accept-text="Okay"
                            cancel-text="Cancel"
                            @accept="console.log('Button was clicked.')"
                          >
                            This is a test of a pure Vue dialog with a custom event.
                          </help-dialog>

                        </v-card>
                     </v-row>
                    </v-container>

                  </v-stepper-content>

                  <v-stepper-content step="4">
                    <v-container>
                      <v-row>
                        <v-col cols="3">
                        </v-col>
                        <v-col>
                          <v-lazy>
                            <jupyter-widget
                              :widget="viewers.hub_const_viewer"
                            ></jupyter-widget>
                          </v-lazy>
                          <todo-alert>
                            Give options to look at galaxies &amp; distribution
                            of age values for individual students within class
                            or for unique classes within full data set.
                          </todo-alert>
                        </v-col>
                      </v-row>
                    </v-container>
                    <v-container>
                    <v-lazy>
                      <v-row>
                          <v-col cols="3">
                          </v-col>
                          <v-col>
                            <v-lazy>
                              <jupyter-widget
                                style="height: 300px"
                                :widget="viewers.age_distr_viewer">
                              </jupyter-widget>
                            </v-lazy>
                            <todo-alert>
                              Regular histogram to start. Give option to turn
                              into stacked histogram with legend that provide
                              option to select specific students or classes and
                              highlight in top plot galaxies used to get that
                              age estimate.
                            </todo-alert>
                          </v-col>

                      </v-row>
                    </v-container
                    </v-lazy>
                    <v-card
                      class="fill-height mb-12"
                      color="grey lighten-1 elevation-0"
                    ></v-card>
                    <v-card
                      class="fill-height mb-12"
                      color="grey lighten-1 elevation-0"
                    ></v-card>
<!-- disabling this because it's redundant with previous/next
                    <v-btn color="primary" @click="state.over_model = 1">
                      Continue
                    </v-btn>
                    <v-btn text> Cancel </v-btn>
-->
                  <!-- Curly braces indicate text to be replaced by content in the variable,
                  like {{state.dialog_text}}  (For example, in app.py file, you can collect
                  student userID and display it here via something like "Hello <student userID>".) -->
                  </v-stepper-content>

                </v-stepper-items>
              </v-stepper>
              <v-spacer></v-spacer>
              <v-divider></v-divider>
              <v-card-actions>
                <v-btn
                  :disabled="state.over_model == 1 ? true : false"
                  color="primary"
                  @click="
                    state.over_model =
                      state.over_model > 1
                        ? state.over_model - 1
                        : state.over_model
                  "
                >
                  Previous
                </v-btn>
                <v-spacer></v-spacer>

                <!-- for TESTING, use the following -- :disabled="false" -->
                <!-- for FINAL, use the following -- :disabled="state.over_model == 4 ? true : state.next1_disabled" -->
                <v-btn
                  :disabled="false"
                  color="primary"
                  dark
                  @click="
                    state.over_model =
                      state.over_model < 4
                        ? state.over_model + 1
                        : state.over_model
                  "
                >
                  {{ state.over_model == 4 ? 'Finish' : 'Next' }}
                </v-btn>
              </v-card-actions>
            </v-card>
          </v-col>
        </v-row>
        <c-footer />
      </v-container>
    </v-main>

    <v-snackbar
      v-model="state.gal_snackbar"
      style="position: absolute"
      color="green"
    >
      Galaxy selected.
      <v-btn
        dark
        text
        @click="
          state.gal_snackbar = 0;
        "
      >
          Close
      </v-btn>
    </v-snackbar>

    <v-snackbar
      v-model="state.dist_snackbar"
      style="position: absolute"
      color="green"
    >
      Distance measured.
      <v-btn
        dark
        text
        @click="
          state.dist_snackbar = 0;
          state.col_tab_model = 1
        "
      >
          Go to Measure Velocity
      </v-btn>
    </v-snackbar>

    <v-snackbar
      v-model="state.marker_snackbar"
      style="position: absolute"
      color="green"
    >
      Wavelength marker set.
      <v-btn
        dark
        text
        @click="
          state.marker_snackbar = 0;
        "
      >
          Close
      </v-btn>
    </v-snackbar>

    <v-snackbar
      v-model="state.vel_snackbar"
      style="position: absolute"
      color="green"
    >
      Velocity measured.
      <v-btn
        dark
        text
        @click="
          state.vel_snackbar = 0;
          state.col_tab_model = 0
        "
      >
          Go to Estimate Distance
      </v-btn>
    </v-snackbar>

    <v-snackbar
      v-model="state.data_ready_snackbar"
      style="position: absolute"
      color="primary"
    >
      Great! You've estimated both distance and velocity for your galaxy.
      Now you can add these measurements to your dataset.
      <v-btn
        text
        @click="
          state.data_ready_snackbar = 0;
        "
        icon
        large
        dark
      >
          <v-icon>mdi-plus</v-icon>
      </v-btn>
    </v-snackbar>
  </v-app>  
</template>

<style id="cosmicds-app">
html {
  margin: 0;
  padding: 0;
}
body {
  margin: 0;
  padding: 0;
}
.jupyter-widgets .jp-Cell .jp-CodeCell .jp-Notebook-cell .jp-mod-noInput {
  margin: 0;
  padding: 0;
}
#cosmicds-app {
  height: 100%;
}
#app {
  height: 100vh;
}
.card-outter {
  position: relative;
  padding-bottom: 50px;
}
.card-actions {
  position: absolute;
  bottom: 0;
}
.v-stepper__wrapper {
  height: 100%;
}
.bqplot {
  height: 100%;
}
.v-stepper__content {
  min-height: 500px;
}
.v-tabs-items {
  min-height: 300px;
}

.no-transition .v-stepper__content {
  transition: none !important;
}
</style><|MERGE_RESOLUTION|>--- conflicted
+++ resolved
@@ -413,7 +413,6 @@
                           cols="3"
                           class="align-stretch"
                         >
-<<<<<<< HEAD
                           <div
                             class="d-flex mb-4"
                           >
@@ -435,15 +434,6 @@
                             class="mb-4 white--text"
                           >
                             generate best fit line
-=======
-                          <v-btn
-                            @click="fit_lines({
-                              'viewer_id': 'hub_fit_viewer'
-                              })"
-                            color="primary"
-                          >
-                          Fit Line
->>>>>>> d9f58562
                           </v-btn>
                         </v-col>
                         <v-col>
