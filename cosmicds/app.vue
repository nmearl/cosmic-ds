<template>
  <v-app
    id="cosmicds-app"
  >
    <!-- Tool bar, fixed to the top of the application -->
    <v-app-bar
      color="primary"
      dark
      src="https://cdn.eso.org/images/screen/eso1738b.jpg"
      scroll-target="#scrolling-techniques-4"
    >
      <template
        v-slot:img="{ props }"
      >
        <v-img
          v-bind="props"
          gradient="to top right, rgba(100,115,201,.7), rgba(25,32,72,.7)"
        ></v-img>
      </template>

      <v-app-bar-nav-icon></v-app-bar-nav-icon>

      <v-toolbar-title>
        Cosmic Data Stories | Hubble's Law
      </v-toolbar-title>

      <v-spacer></v-spacer>

      <v-btn icon>
        <v-icon>mdi-magnify</v-icon>
      </v-btn>

      <v-btn icon>
        <v-icon>mdi-account-circle</v-icon>
      </v-btn>
    </v-app-bar>

    <!-- The main section of the application -->
    <v-main
      id="scrolling-techniques-4"
      class="overflow-y-auto fill-height"
    >
      <v-container>
        <v-row justify="center">
          <v-col cols="12" xl="8">
            <v-card class="d-flex flex-column">

            <!-- This sets up the multi-step sections across the top -->
            <!-- v-model is a 2-way token that controls the state of something in the app -->
              <v-stepper
                v-model="state.over_model"
                class="elevation-0"
              >
                <v-stepper-header>
                  <!-- :complete="state.over_model > 1"   
                        : is a binding - binds state of "complete" to the thing in the "".  If over_model is > 1, then we have gone past step 1.
                  therefore, consider step 1 complete. -->
                  <!-- Another example could be something like :disabled = "state.continue_button_disabled==1" -->
                  <v-stepper-step
                    :complete="state.over_model > 1"
                    step="1"
                    editable
                  >
                    Collect Galaxy Data
                  </v-stepper-step>

                  <v-divider></v-divider>

                  <v-stepper-step
                    :complete="state.over_model > 2"
                    step="2"
                    editable
                  >
                    Estimate Age of Universe
                  </v-stepper-step>

                  <v-divider></v-divider>

                  <v-stepper-step
                    :complete="state.over_model > 3"
                    step="3"
                    editable
                    >Explore Class Data
                  </v-stepper-step>

                  <v-divider></v-divider>

                  <v-stepper-step
                    :complete="state.over_model > 4"
                    step="4"
                    editable
                    >View Distributions
                  </v-stepper-step>
                </v-stepper-header>

              <!-- This sets up the screen for the galaxy selection/measurement step -->
                <v-stepper-items
                  class="no-transition"
                >
                  <v-stepper-content step="1">
                    <v-container>
                      <v-row>
                        <v-col
                          cols="3"
                        >
                          <v-btn
                            block
                            class="mb-4"
                            :disabled="state.adddata_disabled"
                            @click="state.next1_disabled = false"
                            color="primary"
                          >
                            <v-icon
                              left
                              dark
                            >
                              mdi-plus
                            </v-icon>
                            Add Data
                          </v-btn>
                          <div
                            color="green"
                            class="text-body-2"
                          >
                            You can add your data to the plot after you select a galaxy below,
                            and then estimate the distance and measure the velocity of that galaxy.
                          </div>
                        </v-col>
                        <v-col>
                          <v-lazy>
                            <jupyter-widget
                              :widget="viewers.hub_const_viewer"
                            ></jupyter-widget>
                          </v-lazy>
                          <todo-alert>
                            When students add velocity and distance measurements, they
                            will be plotted here. (No data will be displayed to start.
                            Points populate the plot as students measure and commit them.)
                          </todo-alert>
                        </v-col>
                      </v-row>
                    </v-container>
                    <v-card
                      color="blue lighten-5"
                      class=""
                      outlined
                    >
                      <v-tabs
                        v-model="state.col_tab_model"
                        centered
                      >
                        <v-tab key="gal-dist">
                          <v-icon left>
                            mdi-ruler
                          </v-icon>
                          Estimate Distance
                        </v-tab>
                        <v-tab key="gal-vel">
                          <v-icon left>
                            mdi-speedometer
                          </v-icon>
                          Measure Velocity
                        </v-tab>
                        <v-tab-item key="gal-dist">
                          <v-container>
                            <v-row>
                              <!-- This WWT viewer widget allows user to select a galaxy; galaxy positions plotted by RA/Dec.
                              It will zoom in to chosen galaxy & put controls/instructions on screen. -->
                              <!-- viewers.wwt_viewer doesn't need to be prepended with "state" because it comes from "Application" in app.py, not "ApplicationState"-->
                              <v-col cols="12" md="7">
                                <jupyter-widget
                                  :widget="viewers.wwt_viewer"
                                ></jupyter-widget>
                              </v-col>

                              <!-- Callout to select galaxy / info about selected galaxy -->
                              <v-col cols="12" md="5">
                                <v-alert
                                  class="mb-4"
                                  border="left"
                                  colored-border
                                  color="indigo"
                                  elevation="2"
                                >
                                  Pan the sky and select one of the galaxies
                                  to measure.
                                  <div class="text-center mt-4">
                                    <v-btn
                                      class="white--text"
                                      color="purple darken-2"
                                      @click="
                                        state.gal_snackbar = 0;
                                        state.dist_snackbar = 0;
                                        state.marker_snackbar = 0;
                                        state.vel_snackbar = 0;
                                        state.data_ready_snackbar = 0;
                                        state.gal_snackbar = 1;
                                        state.gal_selected = 1;
                                        state.haro_on = 'd-block'
                                      "
                                    >
                                      select galaxy
                                    </v-btn>
                                  </div>
                                </v-alert>
                                <div
                                  :class="state.haro_on"
                                >
                                  <v-card
                                    color="indigo lighten-5"
                                  >
                                    <v-card-title>Haro 11</v-card-title>
                                    <v-card-text>
                                      <v-divider></v-divider>
                                      <v-list
                                        color="indigo lighten-5"
                                      >
                                        <v-list-item-content>
                                          <v-list-item-title>Irregular galaxy</v-list-item-title>
                                          <v-list-item-subtitle>type</v-list-item-subtitle>
                                        </v-list-item-content>
                                        <v-list-item-content>
                                          <v-list-item-title>100,000 light years</v-list-item-title>
                                          <v-list-item-subtitle>assumed size</v-list-item-subtitle>
                                        </v-list-item-content>
                                        <v-list-item-content>
                                          <v-list-item-title>568 pixels</v-list-item-title>
                                          <v-list-item-subtitle>height of display</v-list-item-subtitle>
                                        </v-list-item-content>
                                      </v-list>
                                      <v-divider></v-divider>
                                      <v-text-field
                                        :value="state.galaxy_dist"
                                        label="Estimated Distance"
                                        hint="click button below"
                                        persistent-hint
                                        color="purple darken-2"
                                        class="mt-8 mb-4"
                                        suffix="Mpc"
                                        outlined
                                        readonly
                                        dense
                                      ></v-text-field>
                                      <v-btn
                                        block
                                        color="purple darken-2"
                                        dark
                                        class="px-auto"
                                        max-width="100%"
                                        @click="
                                          state.dist_measured = 1;
                                          state.gal_snackbar = 0;
                                          state.dist_snackbar = 0;
                                          state.marker_snackbar = 0;
                                          state.vel_snackbar = 0;
                                          state.data_ready_snackbar = 0;
                                          state.vel_measured == 1
                                            ? state.data_ready_snackbar = 1
                                            : state.dist_snackbar = 1;
                                          state.adddata_disabled =
                                            state.vel_measured == 1
                                              ? false
                                              : true;
                                          state.galaxy_dist = Math.floor(Math.random() * 450) + 50
                                        "
                                      >
                                        estimate
                                      </v-btn>
                                    </v-card-text>
                                  </v-card>
                                </div>
                              </v-col>
                            </v-row>
                          </v-container>
                        </v-tab-item>

                        <v-tab-item key="gal-vel">
                          <v-container>
                            <v-row>
                              <v-col
                                cols="12" md="8"
                                class="align-stretch"
                              >
                                <v-card
                                  min-height="300px"
                                  height="100%"
                                  class="pa-5"
                                >
                                  TO DO: learn how to import
                                  Spectrum Lab .js code here.
                                </v-card>
                              </v-col>
                              <v-col cols="12" md="4">
                                <v-alert
                                  border="left"
                                  colored-border
                                  color="indigo"
                                  elevation="2"
                                  clas="mb-12"
                                >
                                  Drag the marker across the spectrum to
                                  measure the H-&#x3B1; wavelength.
                                  <div class="text-center mt-4">
                                    <v-btn
                                      :disabled="!state.gal_selected"
                                      class="white--text"
                                      color="purple darken-2"
                                      @click="
                                        state.gal_snackbar = 0;
                                        state.dist_snackbar = 0;
                                        state.marker_snackbar = 0;
                                        state.vel_snackbar = 0;
                                        state.data_ready_snackbar = 0;
                                        state.marker_snackbar = 1;
                                        state.marker_set = 1;
                                        state.marker_on = 'd-block'
                                      "
                                    >
                                      set marker
                                    </v-btn>
                                  </div>
                                </v-alert>

                                <div
                                >
                                  <v-card
                                    color="indigo lighten-5"
                                    clas="mb-4"
                                    :disabled="!state.marker_set"
                                  >
                                    <v-card-text>
                                      <v-text-field
                                        :value="state.galaxy_vel"
                                        label="Calculated Velocity"
                                        hint="click button below"
                                        persistent-hint
                                        color="purple darken-2"
                                        class="mb-4"
                                        suffix="km/s"
                                        outlined
                                        readonly
                                        dense
                                      ></v-text-field>
                                      <v-btn
                                        block
                                        color="purple darken-2"
                                        class="px-auto"
                                        max-width="100%"
                                        dark
                                        @click="
                                          state.gal_snackbar = 0;
                                          state.dist_snackbar = 0;
                                          state.marker_snackbar = 0;
                                          state.vel_snackbar = 0;
                                          state.data_ready_snackbar = 0;
                                          state.vel_measured = 1;
                                          state.dist_measured == 1
                                            ? state.data_ready_snackbar = 1
                                            : state.vel_snackbar = 1;
                                          state.adddata_disabled =
                                            state.dist_measured == 1
                                              ? false
                                              : true
                                          state.galaxy_vel = Math.floor(Math.random() * 60000) + 5000
                                        "
                                      >
                                        calculate
                                      </v-btn>
                                    </v-card-text>
                                  </v-card>
                                </div>
                                <v-card
                                  outlined
                                  class="pa-5 mt-8"
                                  color="orange lighten-5"
                                  elevation="0"
                                >
                                  Watch this video for instructions on measuring
                                  wavelengths and velocities based on emission
                                  and absorption lines.

                                  <div class="text-center mt-4">
                                    <video-dialog
                                      button-text="learn more"
                                      title-text="How do we measure galaxy velocity?"
                                      close-text="close"
                                      @close="console.log('Close button was clicked.')"
                                    >
                                      Verbiage about comparing observed and
                                      rest wavelengths of absorption/emission lines
                                    </video-dialog>
                                  </div>
                                </v-card>
                              </v-col>
                            </v-row>
                          </v-container>
                        </v-tab-item>

                    </v-card>
                  </v-stepper-content>

                <!-- This sets up the screen for the Analysis/data fitting step -->

                <!-- Will need buttons/functionality for:
                     * drawing by eye/calculating/plotting best fit lines
                     * Choosing different data sets - student/class/all
                     * Plotting by galaxy type -->

                  <v-stepper-content step="2">
                    <v-container>
                      <v-row>
                        <v-col
                          cols="3"
                          class="align-stretch"
                        >
                          <div
                            class="d-flex mb-4"
                          >
                            <v-btn
                              :outlined="state.draw_on"
                              color="orange"
                              class="flex-grow-1 white--text"
                              @click="state.draw_on = !state.draw_on"
                            >
                              draw a fit line
                              <v-spacer></v-spacer>
                              <v-icon
                                right
                                dark
                                class="px-4"
                              >
                                mdi-draw
                              </v-icon>
                            </v-btn>
                          </div>
                          <div
                            class="d-flex mb-4"
                          >
                            <v-btn
                              color="green lighten-1"
                              class="flex-grow-1 white--text"
                              @click="fit_lines({
                                'viewer_id': 'hub_fit_viewer'
                                });
                                state.bestfit_on = 1"
                            >
                              generate best fit
                              <v-spacer></v-spacer>
                              <v-icon
                                right
                                dark
                                class="px-4"
                              >
                                mdi-calculator
                              </v-icon>
                            </v-btn>
                          </div>
                        </v-col>
                        <v-col>
                          <v-lazy>
                            <jupyter-widget
                              :widget="viewers.hub_fit_viewer"
                            ></jupyter-widget>
                          </v-lazy>
                          <todo-alert>
                            Enable a button to draw your own fit line (unless this is
                            prohibitively complicated). Plot drawn and calculated best
                            fit lines. Display should include only this student's
                            4-5 data points. 
                          </todo-alert>
                        </v-col>
                      </v-row>
                      <v-row

                      >
                        <v-card
                          class="pa-8 mx-auto"
                        >
                          Watch this video for an explanation how and why we can calculate
                          the age of universe by inverting our <em>H</em><sub>0</sub> value.
                          <div class="text-center mt-4">
                            <video-dialog
                              button-text="learn more"
                              title-text="How do we estimate age of the universe?"
                              close-text="close"
                              @close="console.log('Close button was clicked.')"
                            >
                              Verbiage about how the slope of the Hubble plot is the inverse of the age of the universe.
                            </video-dialog>
                          </div>
                        </v-card>
                      </v-row>
                    </v-container>
<!-- Disabling for now
                    <v-btn color="primary" @click="state.over_model = 3">
                      Continue
                    </v-btn>
                    <v-btn text> Cancel </v-btn>
-->
                  </v-stepper-content>

                <!-- This sets up the screen for the View Results step where they can look at distributions -->
                <!-- Will need buttons/functionality for choosing different data sets -->
                <!-- Need to think through whether the hubble plot should also appear on this page or if that would be confusing -->

                  <v-stepper-content step="3">
                    <v-container>
                      <v-row>
                        <v-col
                          cols="3"
<<<<<<< HEAD
                        ><v-btn
                            color="primary"
                            @click="fit_lines({
                              'viewer_id': 'hub_comparison_viewer'
                            })"
                          >
                            Fit Lines
                          </v-btn>
                          <v-list
                            style="max-height: 300px"
                            class="overflow-y-auto"
                          >
                            <v-list-item-group
                              multiple
                              v-model="state.hubble_comparison_selections"
                            >
                              <v-list-item
                                v-for="(option, index) in ['My data', 'Class data', 'All data']"
                                :key="index"
                                :value="index"
                              >
                                <template v-slot:default="{ active }">
                                  <v-list-item-content>
                                    {{option}}
                                  </v-list-item-content>

                                  <v-list-item-action>
                                    <v-checkbox
                                      :input-value="active"
                                      :color="['orange', 'green', 'red'][index]"
                                    ></v-checkbox>
                                  </v-list-item-action>
                                </template>
                              </v-list-item>
                            </v-list-item-group>
                          </v-list>
=======
                        >
>>>>>>> eb380e1b
                        </v-col>
                        <v-col>
                          <v-lazy>
                            <jupyter-widget
                              :widget="viewers.hub_comparison_viewer"
                            ></jupyter-widget>
                          </v-lazy>
                          <todo-alert>
                            Give options to view all data from class, fit a
                            line, and calculate <em>H</em><sub>0</sub> and
                            age values for full class data set.
                          </todo-alert>
                        </v-col>
                      </v-row>
                      <v-row>
                        <v-card
                          class="pa-8"
                          elevation="3"
                          width="100%"
                        >

                          Buttons to calculate age of universe from H0 value.<br>

                          <help-dialog
                            button-text="Click Me!"
                            title-text="Testing!"
                            accept-text="Okay"
                            cancel-text="Cancel"
                            @accept="console.log('Button was clicked.')"
                          >
                            This is a test of a pure Vue dialog with a custom event.
                          </help-dialog>

                        </v-card>
                     </v-row>
                    </v-container>

                  </v-stepper-content>

                  <v-stepper-content step="4">
                    <v-container>
                      <v-row>
                        <v-col cols="3">
                        </v-col>
                        <v-col>
                          <v-lazy>
                            <jupyter-widget
                              :widget="viewers.hub_const_viewer"
                            ></jupyter-widget>
                          </v-lazy>
                          <todo-alert>
                            Give options to look at galaxies &amp; distribution
                            of age values for individual students within class
                            or for unique classes within full data set.
                          </todo-alert>
                        </v-col>
                      </v-row>
                    </v-container>
                    <v-container>
                    <v-lazy>
                      <v-row>
<<<<<<< HEAD
                        <v-col>
                          <v-tabs>
                            <v-tab key="hist_class">My class</v-tab>
                            <v-tab key="hist_prob">All data</v-tab>
                            <v-tab key="hist_sandbox">Sandbox</v-tab>
                            <v-tab-item key="hist_class">
                              <v-container>
                                <v-row>
                                  <v-col cols="3">
                                    <v-list
                                      style="max-height: 300px"
                                      class="overflow-y-auto"
                                    >
                                      <v-list-item-group
                                        multiple
                                        v-model="state.class_histogram_selections"
                                      >
                                        <v-list-item
                                          v-for="(option, index) in ['Individual students', 'My value', 'Class value']"
                                          :key="index"
                                          :value="index"
                                        >
                                          <template v-slot:default="{ active }">
                                            <v-list-item-content>
                                              {{option}}
                                            </v-list-item-content>

                                            <v-list-item-action>
                                              <v-checkbox
                                                :input-value="active"
                                                :color="['orange', 'red', 'blue'][index]"
                                              ></v-checkbox>
                                            </v-list-item-action>
                                          </template>
                                        </v-list-item>
                                      </v-list-item-group>
                                    </v-list>
                                  </v-col>
                                  <v-col>
                                    <v-lazy>
                                      <jupyter-widget
                                        style="height: 300px"
                                        :widget="viewers.class_distr_viewer">
                                      </jupyter-widget>
                                    </v-lazy>
                                  </v-col>
                                </v-row>
                              </v-container>
                            </v-tab-item>
                            <v-tab-item key="hist_prob">
                              <v-container>
                                <v-row>
                                  <v-col cols="3">
                                    <v-list
                                      style="max-height: 300px"
                                      class="overflow-y-auto"
                                    >
                                      <v-list-item-group
                                        multiple
                                        v-model="state.alldata_histogram_selections"
                                      >
                                        <v-list-item
                                          v-for="(option, index) in ['Students','Classes']"
                                          :key="index"
                                          :value="index"
                                        >
                                          <template v-slot:default="{ active }">
                                            <v-list-item-content>
                                              {{option}}
                                            </v-list-item-content>

                                            <v-list-item-action>
                                              <v-checkbox
                                                :input-value="active"
                                                :color="['blue', 'red'][index]"
                                              ></v-checkbox>
                                            </v-list-item-action>
                                          </template>
                                        </v-list-item>
                                      </v-list-item-group>
                                    </v-list>
                                  </v-col>
                                  <v-col>
                                    <v-lazy>
                                      <jupyter-widget
                                        style="height: 300px"
                                        :widget="viewers.all_distr_viewer">
                                      </jupyter-widget>
                                    </v-lazy>
                                  </v-col>
                              </v-container>
                            </v-tab-item>
                            <v-tab-item key="hist_sandbox">
                              <v-container>
                                <v-row>
                                  <v-col cols="3">
                                    <v-list
                                      style="max-height: 300px"
                                      class="overflow-y-auto"
                                    >
                                      <v-list-item-group
                                        multiple
                                        v-model="state.sandbox_histogram_selections"
                                      >
                                        <v-list-item
                                          v-for="(option, index) in ['Students in my class', 'All students', 'All classes', 'My class', 'All data', 'My value']"
                                          :key="index"
                                          :value="index"
                                        >
                                          <template v-slot:default="{ active }">
                                            <v-list-item-content>
                                              {{option}}
                                            </v-list-item-content>

                                            <v-list-item-action>
                                              <v-checkbox
                                                :input-value="active"
                                                :color="['orange', 'blue', 'red', 'purple', 'green', 'black'][index]"
                                              ></v-checkbox>
                                            </v-list-item-action>
                                          </template>
                                        </v-list-item>
                                      </v-list-item-group>
                                    </v-list>
                                  </v-col>
                                  <v-col>
                                    <v-lazy>
                                      <jupyter-widget
                                        style="height: 300px"
                                        :widget="viewers.sandbox_distr_viewer">
                                      </jupyter-widget>
                                    </v-lazy>
                                  </v-col>
                              </v-container>
                            </v-tab-item>
                          </v-tabs>
                        </v-col>
=======
                          <v-col cols="3">
                          </v-col>
                          <v-col>
                            <v-lazy>
                              <jupyter-widget
                                style="height: 300px"
                                :widget="viewers.age_distr_viewer">
                              </jupyter-widget>
                            </v-lazy>
                            <todo-alert>
                              Regular histogram to start. Give option to turn
                              into stacked histogram with legend that provide
                              option to select specific students or classes and
                              highlight in top plot galaxies used to get that
                              age estimate.
                            </todo-alert>
                          </v-col>

>>>>>>> eb380e1b
                      </v-row>
                    </v-lazy>
                    <v-card
                      class="fill-height mb-12"
                      color="grey lighten-1 elevation-0"
                    ></v-card>
                    <v-card
                      class="fill-height mb-12"
                      color="grey lighten-1 elevation-0"
                    ></v-card>
<!-- disabling this because it's redundant with previous/next
                    <v-btn color="primary" @click="state.over_model = 1">
                      Continue
                    </v-btn>
                    <v-btn text> Cancel </v-btn>
-->
                  <!-- Curly braces indicate text to be replaced by content in the variable,
                  like {{state.dialog_text}}  (For example, in app.py file, you can collect
                  student userID and display it here via something like "Hello <student userID>".) -->
                  </v-stepper-content>

                </v-stepper-items>
              </v-stepper>
              <v-spacer></v-spacer>
              <v-divider></v-divider>
              <v-card-actions>
                <v-btn
                  :disabled="state.over_model == 1 ? true : false"
                  color="primary"
                  @click="
                    state.over_model =
                      state.over_model > 1
                        ? state.over_model - 1
                        : state.over_model
                  "
                >
                  Previous
                </v-btn>
                <v-spacer></v-spacer>

                <!-- for TESTING, use the following -- :disabled="false" -->
                <!-- for FINAL, use the following -- :disabled="state.over_model == 4 ? true : state.next1_disabled" -->
                <v-btn
                  :disabled="false"
                  color="primary"
                  dark
                  @click="
                    state.over_model =
                      state.over_model < 4
                        ? state.over_model + 1
                        : state.over_model
                  "
                >
                  {{ state.over_model == 4 ? 'Finish' : 'Next' }}
                </v-btn>
              </v-card-actions>
            </v-card>
          </v-col>
        </v-row>
        <c-footer />
      </v-container>
    </v-main>

    <v-snackbar
      v-model="state.gal_snackbar"
      style="position: absolute"
      color="green"
    >
      Galaxy selected.
      <v-btn
        dark
        text
        @click="
          state.gal_snackbar = 0;
        "
      >
          Close
      </v-btn>
    </v-snackbar>

    <v-snackbar
      v-model="state.dist_snackbar"
      style="position: absolute"
      color="green"
    >
      Distance measured.
      <v-btn
        dark
        text
        @click="
          state.dist_snackbar = 0;
          state.col_tab_model = 1
        "
      >
          Go to Measure Velocity
      </v-btn>
    </v-snackbar>

    <v-snackbar
      v-model="state.marker_snackbar"
      style="position: absolute"
      color="green"
    >
      Wavelength marker set.
      <v-btn
        dark
        text
        @click="
          state.marker_snackbar = 0;
        "
      >
          Close
      </v-btn>
    </v-snackbar>

    <v-snackbar
      v-model="state.vel_snackbar"
      style="position: absolute"
      color="green"
    >
      Velocity measured.
      <v-btn
        dark
        text
        @click="
          state.vel_snackbar = 0;
          state.col_tab_model = 0
        "
      >
          Go to Estimate Distance
      </v-btn>
    </v-snackbar>

    <v-snackbar
      v-model="state.data_ready_snackbar"
      style="position: absolute"
      color="primary"
    >
      Great! You've estimated both distance and velocity for your galaxy.
      Now you can add these measurements to your dataset.
      <v-btn
        text
        @click="
          state.data_ready_snackbar = 0;
        "
        icon
        large
        dark
      >
          <v-icon>mdi-plus</v-icon>
      </v-btn>
    </v-snackbar>
  </v-app>  
</template>

<style id="cosmicds-app">
html {
  margin: 0;
  padding: 0;
}
body {
  margin: 0;
  padding: 0;
}
.jupyter-widgets .jp-Cell .jp-CodeCell .jp-Notebook-cell .jp-mod-noInput {
  margin: 0;
  padding: 0;
}
#cosmicds-app {
  height: 100%;
}
#app {
  height: 100vh;
}
.card-outter {
  position: relative;
  padding-bottom: 50px;
}
.card-actions {
  position: absolute;
  bottom: 0;
}
.v-stepper__wrapper {
  height: 100%;
}
.bqplot {
  height: 100%;
}
.v-stepper__content {
  min-height: 500px;
}
.v-tabs-items {
  min-height: 300px;
}

.no-transition .v-stepper__content {
  transition: none !important;
}
</style><|MERGE_RESOLUTION|>--- conflicted
+++ resolved
@@ -508,7 +508,6 @@
                       <v-row>
                         <v-col
                           cols="3"
-<<<<<<< HEAD
                         ><v-btn
                             color="primary"
                             @click="fit_lines({
@@ -545,9 +544,6 @@
                               </v-list-item>
                             </v-list-item-group>
                           </v-list>
-=======
-                        >
->>>>>>> eb380e1b
                         </v-col>
                         <v-col>
                           <v-lazy>
@@ -609,7 +605,6 @@
                     <v-container>
                     <v-lazy>
                       <v-row>
-<<<<<<< HEAD
                         <v-col>
                           <v-tabs>
                             <v-tab key="hist_class">My class</v-tab>
@@ -747,26 +742,6 @@
                             </v-tab-item>
                           </v-tabs>
                         </v-col>
-=======
-                          <v-col cols="3">
-                          </v-col>
-                          <v-col>
-                            <v-lazy>
-                              <jupyter-widget
-                                style="height: 300px"
-                                :widget="viewers.age_distr_viewer">
-                              </jupyter-widget>
-                            </v-lazy>
-                            <todo-alert>
-                              Regular histogram to start. Give option to turn
-                              into stacked histogram with legend that provide
-                              option to select specific students or classes and
-                              highlight in top plot galaxies used to get that
-                              age estimate.
-                            </todo-alert>
-                          </v-col>
-
->>>>>>> eb380e1b
                       </v-row>
                     </v-lazy>
                     <v-card
