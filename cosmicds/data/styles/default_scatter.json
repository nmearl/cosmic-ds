--- conflicted
+++ resolved
@@ -39,13 +39,8 @@
       "enable_hover": true
     },
     "state": {
-<<<<<<< HEAD
       "size": 5,
-      "color": ["#e69600", "#5ac18e", "#da251c"]
-=======
-      "size": 4,
-      "color": "#00eb75"
->>>>>>> eb380e1b
+      "color": ["#e69600", "#5ac18e", "#da251c", "#00eb75"]
     }
   }
 }