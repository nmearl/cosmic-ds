--- conflicted
+++ resolved
@@ -70,7 +70,6 @@
 
         if self.app_state.update_db and dc_name == "student_measurements":
             self.submit_measurement(values)
-<<<<<<< HEAD
 
     def table_selected_color(self, dark):
         theme = v.theme.themes.dark if dark else v.theme.themes.light
@@ -80,7 +79,4 @@
         color = self.table_selected_color(dark)
         for widget in self.widgets.values():
             if isinstance(widget, Table):
-                widget.selected_color = color
-=======
-        
->>>>>>> a839d38d
+                widget.selected_color = color