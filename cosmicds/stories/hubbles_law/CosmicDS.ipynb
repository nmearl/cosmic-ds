--- conflicted
+++ resolved
@@ -2,40 +2,14 @@
  "cells": [
   {
    "cell_type": "code",
-<<<<<<< HEAD
-   "execution_count": 5,
-=======
    "execution_count": null,
->>>>>>> 98616b26
    "metadata": {
     "pycharm": {
      "name": "#%%\n"
     },
     "scrolled": false
    },
-<<<<<<< HEAD
-   "outputs": [
-    {
-     "data": {
-      "application/vnd.jupyter.widget-view+json": {
-       "model_id": "2dffd5a6c2744515924a4d6b3c86dd80",
-       "version_major": 2,
-       "version_minor": 0
-      },
-      "text/plain": [
-       "Application(app_state=<ApplicationState\n",
-       "  dark_mode: True\n",
-       "  using_voila: False\n",
-       ">, events=['components'], story…"
-      ]
-     },
-     "metadata": {},
-     "output_type": "display_data"
-    }
-   ],
-=======
    "outputs": [],
->>>>>>> 98616b26
    "source": [
     "from warnings import filterwarnings\n",
     "\n",
