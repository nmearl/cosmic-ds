<template>
  <div
    id="selection-root"
    v-intersect.once="(entries, observer, isIntersecting) => {
      const root = entries[0].target;
      const element = root.querySelector('iframe');
      if (element) {
        element.src = element.src.replace('/api/kernels', '');
      }
    }"
  >
    <v-toolbar
      color="primary"
      dense
      dark
    >
      <v-toolbar-title
        class="text-h6 text-uppercase font-weight-regular"
      >
        Night Sky Viewer
      </v-toolbar-title>

      <v-spacer></v-spacer>

      <v-tooltip
        top
      >
        <template v-slot:activator="{ on, attrs }">
          <v-btn
            icon
            v-bind="attrs"
            v-on="on"
            @click.stop="dialog = true"
          >
            <v-icon>mdi-information-outline</v-icon>
          </v-btn>
        </template>
        Info for using this tool
      </v-tooltip>
<<<<<<< HEAD
=======

      <v-tooltip top>
        <template v-slot:activator="{ on, attrs }">
          <v-btn icon
            v-bind="attrs"
            v-on="on"
            :disabled="Object.keys(current_galaxy).length == 0"
            @click="mark_galaxy_bad()"
          >
            <v-icon>mdi-flag</v-icon>
          </v-btn>
        </template>
        Flag galaxy as missing image
      </v-tooltip>
      
      <v-btn
        icon
        @click.stop="dialog = true"
      >
        <v-icon>mdi-information-outline</v-icon>
      </v-btn>
      
>>>>>>> b8e3e0de
      <v-dialog
          v-model="dialog"
          persistent
          max-width="1000px"
      >
        <v-card
          class="mx-auto"
        >
          <v-toolbar
            color="secondary"
            dense
            dark
          >
            <v-toolbar-title
              class="text-h6 text-uppercase font-weight-regular"
            >
              How to Use the Night Sky Viewer
            </v-toolbar-title>
            <v-spacer></v-spacer>
            <span
              @click="() => { $emit('close'); dialog = false; }"
            >
              <v-btn
                icon
              >
                <v-icon>
                  mdi-close
                </v-icon>
              </v-btn>
            </span>
          </v-toolbar>
          <v-card-text
            class="white black--text"
          >
            <v-container>
              <v-row
              >
                <v-col>
                  <p>
                    The Night Sky Viewer shows a modern data set from the Sloan Digital Sky Survey (SDSS), which has collected imaging and spectral data for millions of galaxies. The green dots mark the locations of galaxies you can collect data for.
                  </p>
                  <v-row>
                    <v-col
                      cols="12"
                      lg="4"
                    >
                      <v-chip
                        label
                        outlined
                        color="black"
                      >
                        Pan
                      </v-chip>
                    </v-col>
                    <v-col
                      cols="12"
                      lg="8"
                      class="pt-2"
                    >
                      <strong>click + drag</strong><br>
                      (or use <strong class="codeFont">I-J-K-L</strong> keys)
                    </v-col>
                  </v-row>
                  <v-row>
                    <v-col
                      cols="12"
                      lg="4"
                    >
                      <v-chip
                        label
                        outlined
                        color="black"
                      >
                        Zoom
                      </v-chip>
                    </v-col>
                    <v-col
                      cols="12"
                      lg="8"
                      class="pt-2"
                    >
                      <strong>scroll in and out</strong><br>
                      (or use <strong class="codeFont">Z-X</strong> keys)
                    </v-col>
                  </v-row>
                </v-col>
              </v-row>
            </v-container>
          </v-card-text>
        </v-card>
      </v-dialog>

    </v-toolbar>
    <jupyter-widget
      :widget="widget"
      class="wwt-widget"
    />
    <v-tooltip top>
      <template v-slot:activator="{ on, attrs }">
        <v-fab-transition>
          <v-btn
            fab
            dark
            bottom
            left
            absolute
            color="accent"
            class="selection-fab black--text"
            v-bind="attrs"
            v-on="on"
            v-show="Object.keys(current_galaxy).length !== 0"
            @click="select_current_galaxy()">
            <v-icon>mdi-plus</v-icon>
          </v-btn>
        </v-fab-transition>
      </template>
      Add galaxy to my dataset
    </v-tooltip>
    <v-tooltip top>
      <template v-slot:activator="{ on, attrs }">
        <v-btn
          fab
          dark
          bottom
          right
          absolute
          color="accent"
          class="selection-fab black--text"
          v-bind="attrs"
          v-on="on"
          @click="reset()">
          <v-icon>mdi-home</v-icon>
        </v-btn>
      </template>
      Reset view
    </v-tooltip>
  </div>
</template>

<style scoped>
#selection-root {
  --toolbar-height: 48px;
  --widget-height: 400px;
  height: calc(var(--toolbar-height) + var(--widget-height));
  width: 100%;
}

.wwt-widget {
  height: 400px;
}

.selection-fab {
  --margin: 15px;
  --card-padding: 16px;
  bottom: 0px !important;
  margin-bottom: var(--margin);
  margin-right: calc(var(--margin) - var(--card-padding));
}

.wwt-widget .p-Widget, .wwt-widget iframe {
  height: 400px !important;
  width: 100% !important;
}
</style><|MERGE_RESOLUTION|>--- conflicted
+++ resolved
@@ -22,6 +22,20 @@
 
       <v-spacer></v-spacer>
 
+      <v-tooltip top>
+        <template v-slot:activator="{ on, attrs }">
+          <v-btn icon
+            v-bind="attrs"
+            v-on="on"
+            :disabled="Object.keys(current_galaxy).length == 0"
+            @click="mark_galaxy_bad()"
+          >
+            <v-icon>mdi-flag</v-icon>
+          </v-btn>
+        </template>
+        Flag galaxy as missing image
+      </v-tooltip>
+
       <v-tooltip
         top
       >
@@ -37,31 +51,7 @@
         </template>
         Info for using this tool
       </v-tooltip>
-<<<<<<< HEAD
-=======
-
-      <v-tooltip top>
-        <template v-slot:activator="{ on, attrs }">
-          <v-btn icon
-            v-bind="attrs"
-            v-on="on"
-            :disabled="Object.keys(current_galaxy).length == 0"
-            @click="mark_galaxy_bad()"
-          >
-            <v-icon>mdi-flag</v-icon>
-          </v-btn>
-        </template>
-        Flag galaxy as missing image
-      </v-tooltip>
       
-      <v-btn
-        icon
-        @click.stop="dialog = true"
-      >
-        <v-icon>mdi-information-outline</v-icon>
-      </v-btn>
-      
->>>>>>> b8e3e0de
       <v-dialog
           v-model="dialog"
           persistent
