--- conflicted
+++ resolved
@@ -34,7 +34,6 @@
         Reset view
       </v-tooltip>
 
-<<<<<<< HEAD
       <v-tooltip top>
         <template v-slot:activator="{ on, attrs }">
           <v-btn icon
@@ -48,16 +47,14 @@
         </template>
         Flag galaxy as missing image
       </v-tooltip>
-
-      <v-btn icon>
-=======
+      
       <v-btn
         icon
         @click.stop="dialog = true"
       >
->>>>>>> 32a2e6f3
         <v-icon>mdi-information-outline</v-icon>
       </v-btn>
+      
       <v-dialog
           v-model="dialog"
           persistent
