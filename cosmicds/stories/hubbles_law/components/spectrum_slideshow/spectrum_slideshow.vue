--- conflicted
+++ resolved
@@ -54,7 +54,6 @@
           </span>
         </v-toolbar>
 
-<<<<<<< HEAD
         <v-window
           v-model="step"
           style="height: 70vh;"
@@ -63,10 +62,6 @@
           <v-window-item :value="0" 
             class="no-transition"
           >
-=======
-        <v-window v-model="step" style="height: 70vh" class="overflow-auto">
-          <v-window-item :value="0" class="no-transition">
->>>>>>> 24302880
             <v-card-text>
               <v-container>
                 <v-row>
@@ -79,7 +74,6 @@
                   >
                     <h3 class="mb-4">Refraction and Diffraction</h3>
                     <div>
-<<<<<<< HEAD
                     <v-card
                       class="mt-auto"
                       flat
@@ -90,12 +84,50 @@
                         A <strong>spectrum</strong> is created when you pass light from a source through a <strong>spectrograph</strong>, which separates the light into its different colors (like a rainbow) and measures how much light there is at each color (or wavelength).
                       </v-card-text>
                     </v-card>
-                    <br>               
-=======
+                    <br>
+                      <p>
+                        The figure illustrates light passing through a
+                        diffraction grating (1) and a prism (2).
+                      </p>
+                      <p>
+                        Diffraction gratings and prisms &#8212; and raindrops,
+                        bubbles, and oil slicks &#8212; create spectra because
+                        they bend light of different colors by different
+                        amounts. See link for more details.
+                      </p>
+                    </div>
+                  </v-col>
+                  <v-col cols="1"> </v-col>
+                  <v-col cols="4">
+                    <v-img
+                      class="mb-4 mx-a"
+                      contain
+                      :src="`${state.image_location}/refraction_diffraction_spectra.png`"
+                    ></v-img>
+                  </v-col>
+                </v-row>
+              </v-container>
+            </v-card-text>
+          </v-window-item>
+
+          <v-window-item :value="1" class="no-transition">
+            <v-card-text>
+              <v-container>
+                <v-row>
+                  <v-col
+                    cols="6"
+                    class="d-flex flex-column"
+                    height="100%"
+                    flat
+                    tile
+                  >
+                    <h3 class="mb-4">Spectrum images and graphs</h3>
+                    <div>
                       <v-card
-                        class="mt-auto white--text"
+                        class="mt-auto"
                         flat
-                        color="secondary"
+                        color="secondary lighten-3"
+                        light
                       >
                         <v-card-text>
                           A <strong>spectrum</strong> is created when you pass
@@ -107,33 +139,41 @@
                         </v-card-text>
                       </v-card>
                       <br />
->>>>>>> 24302880
-                      <p>
-                        The figure illustrates light passing through a
-                        diffraction grating (1) and a prism (2).
-                      </p>
-                      <p>
-                        Diffraction gratings and prisms &#8212; and raindrops,
-                        bubbles, and oil slicks &#8212; create spectra because
-                        they bend light of different colors by different
-                        amounts. See link for more details.
-                      </p>
-                    </div>
-                  </v-col>
-                  <v-col cols="1"> </v-col>
-                  <v-col cols="4">
+                      <p>
+                        These graphics show sample spectra for two different
+                        types of light bulbs.
+                      </p>
+                      <p>
+                        The spectrum images (top) show what the light looks like
+                        when it is separated into its colors by the
+                        spectrograph.
+                      </p>
+                      <p>
+                        The spectrum graphs (bottom) represent how bright the
+                        light is at each specific wavelength.
+                      </p>
+                    </div>
+                  </v-col>
+                  <v-col cols="6">
+                    <h4>Light spectrum for LED bulb</h4>
                     <v-img
                       class="mb-4 mx-a"
                       contain
-                      :src="`${state.image_location}/refraction_diffraction_spectra.png`"
-                    ></v-img>
-                  </v-col>
-                </v-row>
-              </v-container>
-            </v-card-text>
-          </v-window-item>
-
-          <v-window-item :value="1" class="no-transition">
+                      :src="`${state.image_location}/LED_White_spectool.png`"
+                    ></v-img>
+                    <h4>Light spectrum for sodium vapor bulb</h4>
+                    <v-img
+                      class="mx-a"
+                      contain
+                      :src="`${state.image_location}/Sodium_Vapor_spectool.png`"
+                    ></v-img>
+                  </v-col>
+                </v-row>
+              </v-container>
+            </v-card-text>
+          </v-window-item>
+
+          <v-window-item :value="2" class="no-transition">
             <v-card-text>
               <v-container>
                 <v-row>
@@ -144,19 +184,14 @@
                     flat
                     tile
                   >
-                    <h3 class="mb-4">Spectrum images and graphs</h3>
+                    <h3 class="mb-4">Interpreting spectrum graphs</h3>
                     <div>
                       <v-card
                         class="mt-auto"
                         flat
-<<<<<<< HEAD
                         color="secondary lighten-3"
                         light
-                      > 
-=======
-                        color="secondary"
                       >
->>>>>>> 24302880
                         <v-card-text>
                           A <strong>spectrum</strong> is created when you pass
                           light from a source through a
@@ -168,17 +203,10 @@
                       </v-card>
                       <br />
                       <p>
-                        These graphics show sample spectra for two different
-                        types of light bulbs.
-                      </p>
-                      <p>
-                        The spectrum images (top) show what the light looks like
-                        when it is separated into its colors by the
-                        spectrograph.
-                      </p>
-                      <p>
-                        The spectrum graphs (bottom) represent how bright the
-                        light is at each specific wavelength.
+                        At wavelengths where the spectrum graph has a
+                        <strong>high brightness</strong> value, the spectrum
+                        image is <strong>brightly lit</strong> at the
+                        corresponding wavelengths.
                       </p>
                     </div>
                   </v-col>
@@ -187,21 +215,21 @@
                     <v-img
                       class="mb-4 mx-a"
                       contain
-                      :src="`${state.image_location}/LED_White_spectool.png`"
+                      :src="`${state.image_location}/LED_White_w_highlight_spectool.png`"
                     ></v-img>
                     <h4>Light spectrum for sodium vapor bulb</h4>
                     <v-img
                       class="mx-a"
                       contain
-                      :src="`${state.image_location}/Sodium_Vapor_spectool.png`"
-                    ></v-img>
-                  </v-col>
-                </v-row>
-              </v-container>
-            </v-card-text>
-          </v-window-item>
-
-          <v-window-item :value="2" class="no-transition">
+                      :src="`${state.image_location}/Sodium_Vapor_w_highlight_spectool.png`"
+                    ></v-img>
+                  </v-col>
+                </v-row>
+              </v-container>
+            </v-card-text>
+          </v-window-item>
+
+          <v-window-item :value="3" class="no-transition">
             <v-card-text>
               <v-container>
                 <v-row>
@@ -217,75 +245,9 @@
                       <v-card
                         class="mt-auto"
                         flat
-<<<<<<< HEAD
                         color="secondary lighten-3"
                         light
-                      > 
-=======
-                        color="secondary"
                       >
->>>>>>> 24302880
-                        <v-card-text>
-                          A <strong>spectrum</strong> is created when you pass
-                          light from a source through a
-                          <strong>spectrograph</strong>, which separates the
-                          light into its different colors (like a rainbow) and
-                          measures how much light there is at each color (or
-                          wavelength).
-                        </v-card-text>
-                      </v-card>
-                      <br />
-                      <p>
-                        At wavelengths where the spectrum graph has a
-                        <strong>high brightness</strong> value, the spectrum
-                        image is <strong>brightly lit</strong> at the
-                        corresponding wavelengths.
-                      </p>
-                    </div>
-                  </v-col>
-                  <v-col cols="6">
-                    <h4>Light spectrum for LED bulb</h4>
-                    <v-img
-                      class="mb-4 mx-a"
-                      contain
-                      :src="`${state.image_location}/LED_White_w_highlight_spectool.png`"
-                    ></v-img>
-                    <h4>Light spectrum for sodium vapor bulb</h4>
-                    <v-img
-                      class="mx-a"
-                      contain
-                      :src="`${state.image_location}/Sodium_Vapor_w_highlight_spectool.png`"
-                    ></v-img>
-                  </v-col>
-                </v-row>
-              </v-container>
-            </v-card-text>
-          </v-window-item>
-
-          <v-window-item :value="3" class="no-transition">
-            <v-card-text>
-              <v-container>
-                <v-row>
-                  <v-col
-                    cols="6"
-                    class="d-flex flex-column"
-                    height="100%"
-                    flat
-                    tile
-                  >
-                    <h3 class="mb-4">Interpreting spectrum graphs</h3>
-                    <div>
-                      <v-card
-                        class="mt-auto"
-                        flat
-<<<<<<< HEAD
-                        color="secondary lighten-3"
-                        light
-                      > 
-=======
-                        color="secondary"
-                      >
->>>>>>> 24302880
                         <v-card-text>
                           A <strong>spectrum</strong> is created when you pass
                           light from a source through a
@@ -512,16 +474,12 @@
                         (hydrogen’s “chemical fingerprint”).
                       </p>
                     </div>
-<<<<<<< HEAD
                     <v-card
                       class="mt-auto"
                       flat
                       color="secondary lighten-3"
                       light
-                    > 
-=======
-                    <v-card class="mt-auto white--text" flat color="secondary">
->>>>>>> 24302880
+                    >
                       <v-card-text>
                         Elements emit light at specific wavelengths, and they
                         can also absorb light at the same wavelengths, depending
@@ -627,21 +585,13 @@
               <h3 class="text-h6 font-weight-light mb-2">
                 You're ready to start measuring galaxy velocities now.
               </h3>
-<<<<<<< HEAD
               <span class="text-caption grey--text">Click on "LEARN MORE" if you'd like to come back for a refresher.</span>
-=======
-              <span class="text-caption grey--text"
-                >Click on "Info" if you'd like to come back for a
-                refresher.</span
-              >
->>>>>>> 24302880
             </div>
           </v-window-item>
         </v-window>
 
         <v-divider></v-divider>
 
-<<<<<<< HEAD
         <v-card-actions
           class="justify-space-between grey lighten-4"
         >
@@ -653,11 +603,6 @@
             @click="step--"
           >
             back
-=======
-        <v-card-actions class="justify-space-between">
-          <v-btn :disabled="step === 0" color="accent" text @click="step--">
-            Back
->>>>>>> 24302880
           </v-btn>
           <v-spacer></v-spacer>
           <v-item-group v-model="step" class="text-center" mandatory>
