--- conflicted
+++ resolved
@@ -85,13 +85,8 @@
         cols="12"
         lg="4"
       >
-<<<<<<< HEAD
-        <c-spectrum-guidance
-          v-if="stage_state.marker == 'mee_spe1'"/>
-=======
         <c-spectrum-guidance 
           v-if="stage_state.marker == 'mee_spe1'" />
->>>>>>> fb5ccc53
         <c-restwave-guidance
           v-if="stage_state.marker == 'res_wav1'" />
         <c-obswave-1-guidance
