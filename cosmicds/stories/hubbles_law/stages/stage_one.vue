<template>
  <v-container>
    <v-row v-if="show_team_interface">
      <v-col>
        <v-btn
          color="error"
          class="black--text"
          @click="fill_data();"
        >fill data points</v-btn>
        <v-btn
          @click="console.log(stage_state)"
        >
          State
        </v-btn>
      </v-col>
    </v-row>

    <v-row>
      <v-col
        cols="12"
        lg="4"
      >
<<<<<<< HEAD
        <c-guideline-stage-one-start
          v-if="stage_state.marker == 'mee_gui1'"
          v-intersect.once="(entries, observer, isIntersecting) => {
            if (isIntersecting) {
              entries[0].target.scrollIntoView({
                behavior: 'smooth',
                block: 'center'
              })
            }
          }" />
        <c-guideline-select-galaxies-1
          v-if="stage_state.marker == 'sel_gal1'"
          v-intersect.once="(entries, observer, isIntersecting) => {
            if (isIntersecting) {
              entries[0].target.scrollIntoView({
                behavior: 'smooth',
                block: 'center'
              })
            }
          }" />
        <c-guideline-select-galaxies-2
          v-if="stage_state.marker == 'sel_gal2'"
          v-intersect.once="(entries, observer, isIntersecting) => {
            if (isIntersecting) {
              entries[0].target.scrollIntoView({
                behavior: 'smooth',
                block: 'center'
              })
            }
          }" />
=======
        <c-stage-one-start-guidance
          v-if="stage_state.marker == 'mee_gui1'" />
        <c-select-galaxies-1-guidance
          v-if="stage_state.marker == 'sel_gal1'" />
        <c-select-galaxies-2-guidance
          v-if="stage_state.marker == 'sel_gal2' & stage_state.gals_total == 0" />
        <c-select-galaxies-3-guidance
          v-if="stage_state.marker == 'sel_gal3'" />
>>>>>>> f3e67ab0
        <v-btn
          v-if="stage_state.marker == 'sel_gal2' || 'sel_gal3' && stage_state.gals_total < stage_state.gals_max && show_team_interface"
          color="error"
          class="black--text"
          block
          @click="select_galaxies();"
        >select 5 galaxies</v-btn>
      </v-col>
      <v-col
        cols="12"
        lg="8"
      >
        <v-card
          :color="stage_state.csv_highlights.includes(stage_state.marker) ? 'info' : 'black'"
          :class="stage_state.csv_highlights.includes(stage_state.marker) ? 'pa-1 my-n1' : 'pa-0'"
          outlined
        >
          <c-selection-tool/>
          <!-- <v-card-actions>
            <v-btn @click="story_state.step_index += 1; story_state.step_complete = true">Next Step</v-btn>
          </v-card-actions> -->
        </v-card>
      </v-col>
    </v-row>
    <v-row>
      <v-col
        cols="12"
        lg="4"
      >
<<<<<<< HEAD
        <c-guideline-choose-row
          v-if="stage_state.marker == 'cho_row1'"
          v-intersect.once="(entries, observer, isIntersecting) => {
            if (isIntersecting) {
              entries[0].target.scrollIntoView({
                behavior: 'smooth',
                block: 'center'
              })
            }
          }" />
        <c-guideline-doppler-calc-3
          v-if="stage_state.marker == 'dop_cal3'"
          v-intersect.once="(entries, observer, isIntersecting) => {
            if (isIntersecting) {
              entries[0].target.scrollIntoView({
                behavior: 'smooth',
                block: 'center'
              })
            }
          }" /> 
        <c-guideline-doppler-calc-4
          v-if="stage_state.marker == 'dop_cal4' || stage_state.marker == 'dop_cal5'"
          v-intersect.once="(entries, observer, isIntersecting) => {
            if (isIntersecting) {
              entries[0].target.scrollIntoView({
                behavior: 'smooth',
                block: 'center'
              })
            }
          }" />
        <c-slideshow-doppler-calc-5
          v-if="stage_state.marker == 'dop_cal5'"
          v-intersect.once="(entries, observer, isIntersecting) => {
            if (isIntersecting) {
              entries[0].target.scrollIntoView({
                behavior: 'smooth',
                block: 'center'
              })
            }
          }" />
        <c-guideline-doppler-calc-6
          v-if="stage_state.marker == 'dop_cal6'"
          v-intersect.once="(entries, observer, isIntersecting) => {
            if (isIntersecting) {
              entries[0].target.scrollIntoView({
                behavior: 'smooth',
                block: 'center'
              })
            }
          }" /> 
=======
        <c-notice-galaxy-table 
          v-if="stage_state.marker == 'sel_gal2' & stage_state.gals_total == 1 & !stage_state.gal_selected"/>
        <c-choose-row-guidance
          v-if="stage_state.marker == 'cho_row1'" />
        <c-doppler-calc-3-guidance
          v-if="stage_state.marker == 'dop_cal3'" /> 
        <c-doppler-calc-4-component
          v-if="stage_state.marker == 'dop_cal4' || stage_state.marker == 'dop_cal5'"/>
        <c-doppler-calc-5-slideshow
          v-if="stage_state.marker == 'dop_cal5'"/>
        <c-doppler-calc-6-component
          v-if="stage_state.marker == 'dop_cal6'"/> 
>>>>>>> f3e67ab0
      </v-col>
      <v-col
        cols="12"
        lg="8"
        class="galtable_column"
      >
        <v-card
          :color="stage_state.table_highlights.includes(stage_state.marker) ? 'info' : 'black'"
          :class="stage_state.table_highlights.includes(stage_state.marker) ? 'pa-1 my-n1' : 'pa-0'"
          outlined
        >
          <jupyter-widget :widget="widgets.galaxy_table"/>
        </v-card>
      </v-col>
    </v-row>
    <v-row>
      <v-col
        cols="12"
        lg="4"
      >
        <c-guideline-spectrum
          v-if="stage_state.marker == 'mee_spe1'"
          v-intersect.once="(entries, observer, isIntersecting) => {
            if (isIntersecting) {
              entries[0].target.scrollIntoView({
                behavior: 'smooth',
                block: 'center'
              })
            }
          }" />
        <c-guideline-restwave
          v-if="stage_state.marker == 'res_wav1'"
          v-intersect.once="(entries, observer, isIntersecting) => {
            if (isIntersecting) {
              entries[0].target.scrollIntoView({
                behavior: 'smooth',
                block: 'center'
              })
            }
          }" />
        <c-guideline-obswave-1
          v-if="stage_state.marker == 'obs_wav1'"
          v-intersect.once="(entries, observer, isIntersecting) => {
            if (isIntersecting) {
              entries[0].target.scrollIntoView({
                behavior: 'smooth',
                block: 'center'
              })
            }
          }" />
        <c-guideline-obswave-2
          v-if="stage_state.marker == 'obs_wav2'"
          v-intersect.once="(entries, observer, isIntersecting) => {
            if (isIntersecting) {
              entries[0].target.scrollIntoView({
                behavior: 'smooth',
                block: 'center'
              })
            }
          }" />
        <c-guideline-remaining-gals
          v-if="stage_state.marker == 'rep_rem1'"
          v-intersect.once="(entries, observer, isIntersecting) => {
            if (isIntersecting) {
              entries[0].target.scrollIntoView({
                behavior: 'smooth',
                block: 'center'
              })
            }
          }" />
        <c-guideline-reflect-on-data
          v-if="stage_state.marker == 'ref_dat1'"
          v-intersect.once="(entries, observer, isIntersecting) => {
            if (isIntersecting) {
              entries[0].target.scrollIntoView({
                behavior: 'smooth',
                block: 'center'
              })
            }
          }" />
        <c-guideline-doppler-calc-0
          v-if="stage_state.marker == 'dop_cal0'"
          v-intersect.once="(entries, observer, isIntersecting) => {
            if (isIntersecting) {
              entries[0].target.scrollIntoView({
                behavior: 'smooth',
                block: 'center'
              })
            }
          }" />
        <c-guideline-doppler-calc-1
          v-if="stage_state.marker == 'dop_cal1'"
          v-intersect.once="(entries, observer, isIntersecting) => {
            if (isIntersecting) {
              entries[0].target.scrollIntoView({
                behavior: 'smooth',
                block: 'center'
              })
            }
          }" />
        <c-guideline-doppler-calc-2
          v-if="stage_state.marker == 'dop_cal2'"
          v-intersect.once="(entries, observer, isIntersecting) => {
            if (isIntersecting) {
              entries[0].target.scrollIntoView({
                behavior: 'smooth',
                block: 'center'
              })
            }
          }" />
      </v-col>
      <v-col
        v-if="stage_state.spec_viewer_reached"
        cols="12"
        lg="8"
      >
        <v-row>
          <v-col
            class="py-0"
          >
            <v-card
              :color="stage_state.spec_highlights.includes(stage_state.marker) ? 'info' : 'black'"
              :class="stage_state.spec_highlights.includes(stage_state.marker) ? 'pa-1 my-n1' : 'pa-0'"
              outlined
            >
              <jupyter-widget :widget="viewers.spectrum_viewer"/>
            </v-card>
          </v-col>
        </v-row>
        <v-row>
          <v-col
            cols="4"
            offset="2"
          >
            <!-- LEARN MORE Dialog -->
            <c-spectrum-slideshow />
          </v-col>
          <v-col
            cols="4"
          >
            <!-- REFLECTION Dialog -->
            <reflect-velocity-windows
              v-if="stage_state.obswaves_total >= 5"
              button-text="reflect"
              close-text="submit"
              @submit="
                stage_state.reflection_complete = true;
                console.log('Submit button was clicked.');
              "
            >
            </reflect-velocity-windows>
            <!-- Placeholder for Reflection button -->
            <v-btn
              v-if="stage_state.obswaves_total < 5"
              disabled
              block
              color="info"
              elevation="2"
            >
              <v-spacer></v-spacer>
              reflect
              <v-spacer></v-spacer>
              <v-icon
                class="ml-4"
              >
                mdi-circle-outline
              </v-icon>
            </v-btn>
          </v-col>
          <v-col
            cols="12"
          >
            <!-- This alert is temporary -->
            <v-btn
              v-if="show_team_interface && stage_state.velocity_button"
              :disabled="!stage_state.waveline_set"
              class="white-text px-a"
              width="100%"
              color="success"
              @click="
                add_current_velocity();
              "
            >
              find velocity
            </v-btn>
          </v-col>
        </v-row>
      </v-col>
    </v-row>
  </v-container>
</template><|MERGE_RESOLUTION|>--- conflicted
+++ resolved
@@ -20,7 +20,6 @@
         cols="12"
         lg="4"
       >
-<<<<<<< HEAD
         <c-guideline-stage-one-start
           v-if="stage_state.marker == 'mee_gui1'"
           v-intersect.once="(entries, observer, isIntersecting) => {
@@ -42,25 +41,25 @@
             }
           }" />
         <c-guideline-select-galaxies-2
-          v-if="stage_state.marker == 'sel_gal2'"
-          v-intersect.once="(entries, observer, isIntersecting) => {
-            if (isIntersecting) {
-              entries[0].target.scrollIntoView({
-                behavior: 'smooth',
-                block: 'center'
-              })
-            }
-          }" />
-=======
-        <c-stage-one-start-guidance
-          v-if="stage_state.marker == 'mee_gui1'" />
-        <c-select-galaxies-1-guidance
-          v-if="stage_state.marker == 'sel_gal1'" />
-        <c-select-galaxies-2-guidance
-          v-if="stage_state.marker == 'sel_gal2' & stage_state.gals_total == 0" />
+          v-if="stage_state.marker == 'sel_gal2' & stage_state.gals_total == 0"
+          v-intersect.once="(entries, observer, isIntersecting) => {
+            if (isIntersecting) {
+              entries[0].target.scrollIntoView({
+                behavior: 'smooth',
+                block: 'center'
+              })
+            }
+          }" />
         <c-select-galaxies-3-guidance
-          v-if="stage_state.marker == 'sel_gal3'" />
->>>>>>> f3e67ab0
+          v-if="stage_state.marker == 'sel_gal3'"
+          v-intersect.once="(entries, observer, isIntersecting) => {
+            if (isIntersecting) {
+              entries[0].target.scrollIntoView({
+                behavior: 'smooth',
+                block: 'center'
+              })
+            }
+          }" />
         <v-btn
           v-if="stage_state.marker == 'sel_gal2' || 'sel_gal3' && stage_state.gals_total < stage_state.gals_max && show_team_interface"
           color="error"
@@ -90,7 +89,16 @@
         cols="12"
         lg="4"
       >
-<<<<<<< HEAD
+        <c-notice-galaxy-table 
+          v-if="stage_state.marker == 'sel_gal2' & stage_state.gals_total == 1 & !stage_state.gal_selected"
+          v-intersect.once="(entries, observer, isIntersecting) => {
+            if (isIntersecting) {
+              entries[0].target.scrollIntoView({
+                behavior: 'smooth',
+                block: 'center'
+              })
+            }
+          }" />
         <c-guideline-choose-row
           v-if="stage_state.marker == 'cho_row1'"
           v-intersect.once="(entries, observer, isIntersecting) => {
@@ -140,21 +148,7 @@
                 block: 'center'
               })
             }
-          }" /> 
-=======
-        <c-notice-galaxy-table 
-          v-if="stage_state.marker == 'sel_gal2' & stage_state.gals_total == 1 & !stage_state.gal_selected"/>
-        <c-choose-row-guidance
-          v-if="stage_state.marker == 'cho_row1'" />
-        <c-doppler-calc-3-guidance
-          v-if="stage_state.marker == 'dop_cal3'" /> 
-        <c-doppler-calc-4-component
-          v-if="stage_state.marker == 'dop_cal4' || stage_state.marker == 'dop_cal5'"/>
-        <c-doppler-calc-5-slideshow
-          v-if="stage_state.marker == 'dop_cal5'"/>
-        <c-doppler-calc-6-component
-          v-if="stage_state.marker == 'dop_cal6'"/> 
->>>>>>> f3e67ab0
+          }" />
       </v-col>
       <v-col
         cols="12"
