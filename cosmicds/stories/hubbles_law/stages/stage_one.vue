<template>
  <v-container>
    <v-row v-if="show_team_interface">
      <v-col>
        <v-btn
          color="error"
          class="black--text"
          @click="fill_data();"
        >fill data points</v-btn>
        <v-btn
          @click="console.log(stage_state)"
<<<<<<< HEAD
        >State</v-btn>
        <v-btn
          @click="console.log(app_state)"
        >App State</v-btn>
=======
        >
          State
        </v-btn>
>>>>>>> 3b09b045
      </v-col>
    </v-row>

    <v-row>
      <v-col
        cols="12"
        lg="4"
      >
        <c-stage-one-start-guidance
          v-if="stage_state.marker == 'mee_gui1'" />
        <c-select-galaxies-alert
          v-if="stage_state.marker == 'sel_gal1'" />
        <c-select-galaxies-2-guidance
          v-if="stage_state.marker == 'sel_gal2'" />
        <v-btn
          v-if="stage_state.marker == 'sel_gal2' && stage_state.gals_total < stage_state.gals_max && show_team_interface"
          color="error"
          class="black--text"
          block
          @click="select_galaxies();"
        >select 5 galaxies</v-btn>
      </v-col>
      <v-col
        cols="12"
        lg="8"
      >
        <v-card
          :color="stage_state.marker == 'sel_gal1' || stage_state.marker == 'sel_gal2' ? 'info' : 'black'"
          :class="stage_state.marker == 'sel_gal1' || stage_state.marker == 'sel_gal2' ? 'pa-1 my-n1' : 'pa-0'"
          outlined
        >
          <c-selection-tool/>
          <!-- <v-card-actions>
            <v-btn @click="story_state.step_index += 1; story_state.step_complete = true">Next Step</v-btn>
          </v-card-actions> -->
        </v-card>
      </v-col>
    </v-row>
    <v-row>
      <v-col
        cols="12"
        lg="4"
      >
        <c-choose-row-guidance
          v-if="stage_state.marker == 'cho_row1'" />
        <c-doppler-calc-3-guidance
          v-if="stage_state.marker == 'dop_cal3'" /> 
        <c-doppler-calc-4-component
          v-if="stage_state.marker == 'dop_cal4' || stage_state.marker == 'dop_cal5'"/>
        <c-doppler-calc-5-slideshow
          v-if="stage_state.marker == 'dop_cal5'"/>
        <c-doppler-calc-6-component
          v-if="stage_state.marker == 'dop_cal6'"/> 
          
      </v-col>
      <v-col
        cols="12"
        lg="8"
        class="galtable_column"
      >
        <v-card
          :color="stage_state.marker == 'cho_row1' ? 'info' : 'black'"
          :class="stage_state.marker == 'cho_row1' ? 'pa-1 my-n1' : 'pa-0'"
          outlined
        >
          <jupyter-widget :widget="widgets.galaxy_table"/>
        </v-card>
      </v-col>
    </v-row>
    <v-row>
      <v-col
        cols="12"
        lg="4"
      >
        <c-spectrum-guidance 
          v-if="stage_state.marker == 'mee_spe1'"/>
        <c-restwave-alert
          v-if="stage_state.marker == 'res_wav1'" />
        <c-obswave-alert
          v-if="stage_state.marker == 'obs_wav1'" />
        <c-obswave-2-alert
          v-if="stage_state.marker == 'obs_wav2'" />
        <c-remaining-gals-alert
          v-if="stage_state.marker == 'rep_rem1'" />
        <c-nice-work-guidance
          v-if="stage_state.marker == 'nic_wor1'" />
        <c-doppler-calc-1-alert
          v-if="stage_state.marker == 'dop_cal1'" />
        <c-doppler-calc-2-alert
          v-if="stage_state.marker == 'dop_cal2'" />            
      </v-col>
      <v-col
        cols="12"
        lg="8"
      >
        <v-card
          v-if="stage_state.indices[stage_state.marker] >= stage_state.indices['mee_spe1']"
          :color="stage_state.indices[stage_state.marker] >= stage_state.indices['mee_spe1'] ? 'info' : 'black'"
          :class="stage_state.indices[stage_state.marker] >= stage_state.indices['mee_spe1'] ? 'pa-1 my-n1' : 'pa-0'"
          outlined
        >
<<<<<<< HEAD
          <jupyter-widget
            id="spectrum-viewer"
            :widget="viewers.spectrum_viewer"/>
=======
          <jupyter-widget :widget="viewers.spectrum_viewer"/>

>>>>>>> 3b09b045
        </v-card>
      </v-col>
    </v-row>
    <v-row>
      <v-col cols="12" lg="8" offset-lg="4">
        <v-row>
          <v-col
            cols="3"
          >
            <!-- FORM DIALOG as template for reflections/MC -->
            <c-spectrum-slideshow v-if="stage_state.indices[stage_state.marker] >= stage_state.indices['mee_spe1']" />
          </v-col>
          <v-col
            cols="3"
          >
            <!-- FORM DIALOG as template for reflections/MC -->
            <reflect-velocity-windows
              v-if="stage_state.waveline_set"
              button-text="reflect"
              close-text="submit"
              @submit="
                stage_state.spec_reflect_complete = true;
                console.log('Submit button was clicked.');
              "
            >
            </reflect-velocity-windows>
          </v-col>
          <v-col
            cols="6"
          >
            <!-- This alert is temporary -->
            <v-btn
              v-if="show_team_interface"
              :disabled="!stage_state.waveline_set"
              class="white-text px-a"
              width="100%"
              color="success"
              @click="
                add_current_velocity();
              "
            >
              find velocity
            </v-btn>
          </v-col>
        </v-row>
      </v-col>
    </v-row>
  </v-container>
</template><|MERGE_RESOLUTION|>--- conflicted
+++ resolved
@@ -9,16 +9,9 @@
         >fill data points</v-btn>
         <v-btn
           @click="console.log(stage_state)"
-<<<<<<< HEAD
-        >State</v-btn>
-        <v-btn
-          @click="console.log(app_state)"
-        >App State</v-btn>
-=======
         >
           State
         </v-btn>
->>>>>>> 3b09b045
       </v-col>
     </v-row>
 
@@ -120,14 +113,8 @@
           :class="stage_state.indices[stage_state.marker] >= stage_state.indices['mee_spe1'] ? 'pa-1 my-n1' : 'pa-0'"
           outlined
         >
-<<<<<<< HEAD
-          <jupyter-widget
-            id="spectrum-viewer"
-            :widget="viewers.spectrum_viewer"/>
-=======
           <jupyter-widget :widget="viewers.spectrum_viewer"/>
 
->>>>>>> 3b09b045
         </v-card>
       </v-col>
     </v-row>
