--- conflicted
+++ resolved
@@ -111,19 +111,7 @@
             cols="3"
           >
             <!-- FORM DIALOG as template for reflections/MC -->
-<<<<<<< HEAD
-            <guide-specvel-windows
-              button-text="info"
-              close-text="done"
-              @close="
-                console.log('Spec Vel: Done button was clicked.');
-                stage_state.vel_win_opened = true;
-              "
-            >
-            </guide-specvel-windows>
-=======
             <c-spectrum-slideshow />
->>>>>>> a1a19c13
           </v-col>
           <v-col
             cols="3"
