from os.path import join
from pathlib import Path

from echo import add_callback, CallbackProperty
from glue.core.state_objects import State
from glue_jupyter.bqplot.scatter import BqplotScatterView
import ipyvuetify as v
from numpy import isin
from random import sample
from traitlets import default

from cosmicds.registries import register_stage
from cosmicds.utils import load_template
from cosmicds.stories.hubbles_law.viewers import SpectrumView
from cosmicds.stories.hubbles_law.stage import HubbleStage
from cosmicds.components.table import Table
from cosmicds.stories.hubbles_law.components.selection_tool import SelectionTool
from cosmicds.stories.hubbles_law.components.spectrum_slideshow import SpectrumSlideshow
from cosmicds.stories.hubbles_law.components.doppler_calc_components import DopplerCalc
from cosmicds.components.generic_state_component import GenericStateComponent
from cosmicds.stories.hubbles_law.utils import GALAXY_FOV, H_ALPHA_REST_LAMBDA, MG_REST_LAMBDA

import logging
log = logging.getLogger()


class StageState(State):
    gals_total = CallbackProperty(0)
    gals_max = CallbackProperty(5)
    vel_win_opened = CallbackProperty(False)
    waveline_set = CallbackProperty(False)
    marker = CallbackProperty("")
    indices = CallbackProperty({})
    image_location = CallbackProperty()
    lambda_rest = CallbackProperty(0)
    lambda_obs = CallbackProperty(0)
    doppler_calc_dialog = CallbackProperty(True)
    student_vel = CallbackProperty(0)
    doppler_calc_complete = CallbackProperty(False)

    markers = CallbackProperty([
        'mee_gui1',
        'sel_gal1',
        'sel_gal2',
        'cho_row1',
        'mee_spe1',
        'res_wav1',
        'obs_wav1',
        'obs_wav2',        
        'rep_rem1',
        'nic_wor1',
        'dop_cal1',
        'dop_cal2',
        'dop_cal3',
        'dop_cal4',
        'dop_cal5',
        'dop_cal6'
    ])

    step_markers = CallbackProperty([
        'mee_gui1',
        'mee_spe1',
    ])

    def __init__(self, *args, **kwargs):
        super().__init__(*args, **kwargs)
        self.marker = self.markers[0]
        self.indices = {marker: idx for idx, marker in enumerate(self.markers)}

    def marker_before(self, marker):
        return self.indices[self.marker] < self.indices[marker]


@register_stage(story="hubbles_law", index=1, steps=[
    #"Explore celestial sky",
    "Collect galaxy data",
    "Measure spectra",
    "Reflect",
    "Calculate velocities"
])
class StageOne(HubbleStage):

    @default('template')
    def _default_template(self):
        return load_template("stage_one.vue", __file__)

    @default('title')
    def _default_title(self):
        return "Collect Galaxy Data"

    @default('subtitle')
    def _default_subtitle(self):
        return "Perhaps a small blurb about this stage"

    def __init__(self, *args, **kwargs):
        super().__init__(*args, **kwargs)

        self.stage_state = StageState()
<<<<<<< HEAD
        spectrum_slideshow = SpectrumSlideshow(self.stage_state)
        self.add_component(spectrum_slideshow, label='c-spectrum-slideshow')
        #spectrum_slideshow.observe(self._on_slideshow_complete, names=['spectrum_slideshow_complete'])

        self.stage_state.image_location = "data/images/stage_one_spectrum"
        add_callback(self.app_state, 'using_voila',
                     self._update_image_location)
=======
        
        self.stage_state.image_location = join("data", "images", "stage_one_spectrum")
        add_callback(self.app_state, 'using_voila', self._update_image_location)
>>>>>>> 98616b26

        # Set up viewers
        spectrum_viewer = self.add_viewer(
            SpectrumView, label="spectrum_viewer")
        spectrum_viewer.add_event_callback(
            self.on_spectrum_click, events=['click'])

        for label in ['hub_const_viewer', 'hub_fit_viewer',
                      'hub_comparison_viewer', 'hub_students_viewer',
                      'hub_morphology_viewer', 'hub_prodata_viewer']:
            self.add_viewer(BqplotScatterView, label=label)

        # Set up widgets
        galaxy_table = Table(self.session,
                             data=self.get_data('student_measurements'),
                             glue_components=['name',
                                              'element',
                                              'restwave',
                                              'measwave',
                                              'velocity'],
                             key_component='name',
                             names=['Galaxy Name',
                                    'Element',
                                    'Rest Wavelength (Å)',
                                    'Observed Wavelength (Å)',
                                    'Velocity (km/s)'],
<<<<<<< HEAD
                             title='My Galaxies | Velocity Measurements',
                             single_select=True)  # True for now
=======
                             title='My Galaxies',
                             selected_color=self.table_selected_color(self.app_state.dark_mode),
                             use_subset_group=False,
                             single_select=True) # True for now
>>>>>>> 98616b26
        self.add_widget(galaxy_table, label="galaxy_table")
        galaxy_table.row_click_callback = self.on_galaxy_row_click
        galaxy_table.observe(
            self.galaxy_table_selected_change, names=["selected"])

        # Set up components
        sdss_data = self.get_data("SDSS_all_sample_filtered")
        selection_tool = SelectionTool(data=sdss_data)
        self.add_component(selection_tool, label='c-selection-tool')
        selection_tool.on_galaxy_selected = self._on_galaxy_selected

        spectrum_slideshow = SpectrumSlideshow(self.stage_state)
        self.add_component(spectrum_slideshow, label='c-spectrum-slideshow')

        #spectrum_slideshow.observe(self._on_slideshow_complete, names=['spectrum_slideshow_complete'])

        # Set up the generic state components
        state_components_dir = str(
            Path(__file__).parent.parent / "components" / "generic_state_components")
        path = join(state_components_dir, "")
        state_components = [
            "stage_one_start_guidance",
            "select_galaxies_alert",
            "select_galaxies_2_guidance",
            "choose_row_guidance",
            "spectrum_guidance",
            "restwave_alert",
            "obswave_alert",
            "obswave_2_alert",            
            "remaining_gals_alert",
            "nice_work_alert",
            "doppler_calc_1_alert",
            "doppler_calc_2_alert",
            "doppler_calc_3_guidance"
        ]
        ext = ".vue"
        for comp in state_components:
            label = f"c-{comp}".replace("_", "-")
<<<<<<< HEAD
            component = GenericStateComponent(
                comp + ext, path, self.stage_state)
=======
            # comp + ext = filename; path = folder where they live.
            component = GenericStateComponent(comp + ext, path, self.stage_state)
>>>>>>> 98616b26
            self.add_component(component, label=label)

        # Set up doppler calc components
        doppler_calc_components_dir = str(Path(__file__).parent.parent / "components" / "doppler_calc_components")
        path = join(doppler_calc_components_dir,"")
        doppler_components = [
            "doppler_calc_4_component",
            "doppler_calc_5_slideshow",
            "doppler_calc_6_component"
        ]
        for comp in doppler_components:
            label = f"c-{comp}".replace("_", "-")
            component = DopplerCalc(comp + ext, path, self.stage_state)
            self.add_component(component, label=label)

        # Callbacks
        def update_count(change):
            self.stage_state.gals_total = change["new"]
        selection_tool.observe(update_count, names=['selected_count'])
        add_callback(self.stage_state, 'marker',
                     self._on_marker_update, echo_old=True)
        add_callback(self.story_state, 'step_index',
                     self._on_step_index_update)
        self.trigger_marker_update_cb = True

    def _on_marker_update(self, old, new):
        if not self.trigger_marker_update_cb:
            return
        markers = self.stage_state.markers
        advancing = markers.index(new) > markers.index(old)
        if new in self.stage_state.step_markers and advancing:
            self.story_state.step_complete = True
            self.story_state.step_index = self.stage_state.step_markers.index(
                new)

    def _on_step_index_update(self, index):
        # Change the marker without firing the associated stage callback
        # We can't just use ignore_callback, since other stuff (i.e. the frontend)
        # may depend on marker callbacks
        self.trigger_marker_update_cb = False
        self.stage_state.marker = self.stage_state.step_markers[index]
        self.trigger_marker_update_cb = True

    def _on_galaxy_selected(self, galaxy):
        data = self.get_data("student_measurements")
<<<<<<< HEAD
        already_present = galaxy['ID'] in data['ID']  # Avoid duplicates
=======
        is_in = isin(data['name'], galaxy['name']) # Avoid duplicates
        already_present = is_in.size > 0 and is_in[0]
>>>>>>> 98616b26
        if already_present:
            # To do nothing
            return
            # If instead we wanted to remove the point from the student's selection
            # index = next(idx for idx, val in enumerate(component_dict['ID']) if val == galaxy['ID'])
            # for component, values in component_dict.items():
            #     values.pop(index)
        else:
            filename = galaxy['name']
            gal_type = galaxy['type']
            self.story_state.load_spectrum_data(filename, gal_type)
            self.add_data_values("student_measurements", galaxy)

    def _select_from_data(self, dc_name):
        data = self.get_data(dc_name)
        components = [x.label for x in data.main_components]
        measurements = self.get_data("student_measurements")
        need = self.selection_tool.gals_max - measurements.size
        indices = sample(range(data.size), need)
        for index in indices:
            galaxy = {c: data[c][index] for c in components}
            self.selection_tool.select_galaxy(galaxy)

    def vue_fill_data(self, _args=None):
        self._select_from_data("dummy_student_data")

    def vue_select_galaxies(self, _args=None):
        self._select_from_data("SDSS_all_sample_filtered")

    def update_spectrum_viewer(self, name, z):
        specview = self.get_viewer("spectrum_viewer")
        specview.toolbar.active_tool = None
        filename = name
        spec_name = filename.split(".")[0]
        data_name = spec_name + '[COADD]'
        data = self.get_data(data_name)
        self.story_state.update_data("spectrum_data", data)
        if len(specview.layers) == 0:
            spec_data = self.get_data("spectrum_data")
            specview.add_data(spec_data)
        specview.state.reset_limits()
        self.stage_state.waveline_set = False

        sdss = self.get_data("SDSS_all_sample_filtered")
<<<<<<< HEAD
        sdss_index = next((i for i in range(sdss.size)
                          if sdss["ID"][i] == name), None)
=======
        sdss_index = next((i for i in range(sdss.size) if sdss["name"][i] == name), None)
>>>>>>> 98616b26
        if sdss_index is not None:
            element = sdss['element'][sdss_index]
            specview.update(element, z)
            restwave = MG_REST_LAMBDA if element == 'Mg-I' else H_ALPHA_REST_LAMBDA
            index = self.get_widget("galaxy_table").index
<<<<<<< HEAD
            self.update_data_value(
                "student_measurements", "Element", element, index)
            self.update_data_value(
                "student_measurements", "restwave", restwave, index)
=======
            self.update_data_value("student_measurements", "element", element, index)
            self.update_data_value("student_measurements", "restwave", restwave, index)
>>>>>>> 98616b26

    def galaxy_table_selected_change(self, change):
        if change["new"] == change["old"]:
            return

        index = self.galaxy_table.index
        data = self.galaxy_table.glue_data
<<<<<<< HEAD
        galaxy = {x.label: data[x][index] for x in data.main_components}
        name = galaxy["ID"]
        gal_type = galaxy["Type"]
=======
        galaxy = { x.label : data[x][index] for x in data.main_components }
        name = galaxy["name"]
        gal_type = galaxy["type"]
>>>>>>> 98616b26
        if name is None or gal_type is None:
            return

        # Load the spectrum data, if necessary
        filename = name
        spec_data = self.story_state.load_spectrum_data(filename, gal_type)

        z = galaxy["z"]
        self.story_state.update_data("spectrum_data", spec_data)
        self.update_spectrum_viewer(name, z)

        if self.stage_state.marker == 'cho_row1':
            self.stage_state.marker = 'mee_spe1'

    def on_galaxy_row_click(self, item, _data=None):
        index = self.galaxy_table.indices_from_items([item])[0]
        data = self.galaxy_table.glue_data
        name = data["name"][index]
        gal_type = data["type"][index]
        if name is None or gal_type is None:
            return
<<<<<<< HEAD
        self.selection_tool.go_to_location(
            data["RA"][index], data["DEC"][index], fov=GALAXY_FOV)
=======

        self.selection_tool.go_to_location(data["ra"][index], data["decl"][index], fov=GALAXY_FOV)
        self.stage_state.lambda_rest = data["restwave"][index]
        self.stage_state.lambda_obs = data["measwave"][index]
>>>>>>> 98616b26

    def on_spectrum_click(self, event):
        specview = self.get_viewer("spectrum_viewer")
        if event["event"] != "click" or not specview.line_visible:
            return
        value = round(event["domain"]["x"], 0)
        self.stage_state.waveline_set = True
<<<<<<< HEAD
        self.update_data_value("student_measurements",
                               "measwave", value, self.galaxy_table.index)
=======
        index = self.galaxy_table.index
        self.update_data_value("student_measurements", "measwave", value, index)
>>>>>>> 98616b26

    def vue_add_current_velocity(self, _args=None):
        data = self.get_data("student_measurements")
        index = self.galaxy_table.index
        if index is not None:
<<<<<<< HEAD
            z = data["Z"][index]
            velocity = int(3 * (10 ** 5) * z)
            self.update_data_value(
                "student_measurements", "velocity", velocity, index)
=======
            lamb_obs = data["restwave"][index]
            lamb_meas = data["measwave"][index]
            velocity = int(3 * (10 ** 5) * (lamb_meas/lamb_obs - 1))
            self.update_data_value("student_measurements", "velocity", velocity, index)
>>>>>>> 98616b26

    @property
    def selection_tool(self):
        return self.get_component("c-selection-tool")

    @property
    def slideshow(self):
        return self.get_component('c-spectrum-slideshow')

    def _update_image_location(self, using_voila):
        prepend = "voila/files/" if using_voila else ""
        self.stage_state.image_location = prepend + "data/images/stage_one_spectrum"

    @property
    def galaxy_table(self):
        return self.get_widget("galaxy_table")<|MERGE_RESOLUTION|>--- conflicted
+++ resolved
@@ -96,19 +96,9 @@
         super().__init__(*args, **kwargs)
 
         self.stage_state = StageState()
-<<<<<<< HEAD
-        spectrum_slideshow = SpectrumSlideshow(self.stage_state)
-        self.add_component(spectrum_slideshow, label='c-spectrum-slideshow')
-        #spectrum_slideshow.observe(self._on_slideshow_complete, names=['spectrum_slideshow_complete'])
-
-        self.stage_state.image_location = "data/images/stage_one_spectrum"
-        add_callback(self.app_state, 'using_voila',
-                     self._update_image_location)
-=======
         
         self.stage_state.image_location = join("data", "images", "stage_one_spectrum")
         add_callback(self.app_state, 'using_voila', self._update_image_location)
->>>>>>> 98616b26
 
         # Set up viewers
         spectrum_viewer = self.add_viewer(
@@ -135,15 +125,12 @@
                                     'Rest Wavelength (Å)',
                                     'Observed Wavelength (Å)',
                                     'Velocity (km/s)'],
-<<<<<<< HEAD
-                             title='My Galaxies | Velocity Measurements',
-                             single_select=True)  # True for now
-=======
+
                              title='My Galaxies',
                              selected_color=self.table_selected_color(self.app_state.dark_mode),
                              use_subset_group=False,
                              single_select=True) # True for now
->>>>>>> 98616b26
+
         self.add_widget(galaxy_table, label="galaxy_table")
         galaxy_table.row_click_callback = self.on_galaxy_row_click
         galaxy_table.observe(
@@ -182,13 +169,9 @@
         ext = ".vue"
         for comp in state_components:
             label = f"c-{comp}".replace("_", "-")
-<<<<<<< HEAD
-            component = GenericStateComponent(
-                comp + ext, path, self.stage_state)
-=======
+
             # comp + ext = filename; path = folder where they live.
             component = GenericStateComponent(comp + ext, path, self.stage_state)
->>>>>>> 98616b26
             self.add_component(component, label=label)
 
         # Set up doppler calc components
@@ -234,12 +217,8 @@
 
     def _on_galaxy_selected(self, galaxy):
         data = self.get_data("student_measurements")
-<<<<<<< HEAD
-        already_present = galaxy['ID'] in data['ID']  # Avoid duplicates
-=======
         is_in = isin(data['name'], galaxy['name']) # Avoid duplicates
         already_present = is_in.size > 0 and is_in[0]
->>>>>>> 98616b26
         if already_present:
             # To do nothing
             return
@@ -284,26 +263,14 @@
         self.stage_state.waveline_set = False
 
         sdss = self.get_data("SDSS_all_sample_filtered")
-<<<<<<< HEAD
-        sdss_index = next((i for i in range(sdss.size)
-                          if sdss["ID"][i] == name), None)
-=======
         sdss_index = next((i for i in range(sdss.size) if sdss["name"][i] == name), None)
->>>>>>> 98616b26
         if sdss_index is not None:
             element = sdss['element'][sdss_index]
             specview.update(element, z)
             restwave = MG_REST_LAMBDA if element == 'Mg-I' else H_ALPHA_REST_LAMBDA
             index = self.get_widget("galaxy_table").index
-<<<<<<< HEAD
-            self.update_data_value(
-                "student_measurements", "Element", element, index)
-            self.update_data_value(
-                "student_measurements", "restwave", restwave, index)
-=======
             self.update_data_value("student_measurements", "element", element, index)
             self.update_data_value("student_measurements", "restwave", restwave, index)
->>>>>>> 98616b26
 
     def galaxy_table_selected_change(self, change):
         if change["new"] == change["old"]:
@@ -311,15 +278,9 @@
 
         index = self.galaxy_table.index
         data = self.galaxy_table.glue_data
-<<<<<<< HEAD
-        galaxy = {x.label: data[x][index] for x in data.main_components}
-        name = galaxy["ID"]
-        gal_type = galaxy["Type"]
-=======
         galaxy = { x.label : data[x][index] for x in data.main_components }
         name = galaxy["name"]
         gal_type = galaxy["type"]
->>>>>>> 98616b26
         if name is None or gal_type is None:
             return
 
@@ -341,15 +302,10 @@
         gal_type = data["type"][index]
         if name is None or gal_type is None:
             return
-<<<<<<< HEAD
-        self.selection_tool.go_to_location(
-            data["RA"][index], data["DEC"][index], fov=GALAXY_FOV)
-=======
 
         self.selection_tool.go_to_location(data["ra"][index], data["decl"][index], fov=GALAXY_FOV)
         self.stage_state.lambda_rest = data["restwave"][index]
         self.stage_state.lambda_obs = data["measwave"][index]
->>>>>>> 98616b26
 
     def on_spectrum_click(self, event):
         specview = self.get_viewer("spectrum_viewer")
@@ -357,29 +313,17 @@
             return
         value = round(event["domain"]["x"], 0)
         self.stage_state.waveline_set = True
-<<<<<<< HEAD
-        self.update_data_value("student_measurements",
-                               "measwave", value, self.galaxy_table.index)
-=======
         index = self.galaxy_table.index
         self.update_data_value("student_measurements", "measwave", value, index)
->>>>>>> 98616b26
 
     def vue_add_current_velocity(self, _args=None):
         data = self.get_data("student_measurements")
         index = self.galaxy_table.index
         if index is not None:
-<<<<<<< HEAD
-            z = data["Z"][index]
-            velocity = int(3 * (10 ** 5) * z)
-            self.update_data_value(
-                "student_measurements", "velocity", velocity, index)
-=======
             lamb_obs = data["restwave"][index]
             lamb_meas = data["measwave"][index]
             velocity = int(3 * (10 ** 5) * (lamb_meas/lamb_obs - 1))
             self.update_data_value("student_measurements", "velocity", velocity, index)
->>>>>>> 98616b26
 
     @property
     def selection_tool(self):
