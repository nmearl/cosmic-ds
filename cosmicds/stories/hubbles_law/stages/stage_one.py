from os.path import join
from pathlib import Path

from echo import add_callback, ignore_callback, CallbackProperty
from glue.core import Data
from glue.core.state_objects import State
from glue_jupyter.bqplot.scatter import BqplotScatterView
import ipyvuetify as v
from numpy import isin
from random import sample
from traitlets import default, Bool

from cosmicds.registries import register_stage
from cosmicds.utils import load_template, update_figure_css
from cosmicds.stories.hubbles_law.viewers import SpectrumView, spectrum_view
from cosmicds.stories.hubbles_law.stage import HubbleStage
from cosmicds.components.table import Table
from cosmicds.stories.hubbles_law.data.styles import load_style
from cosmicds.stories.hubbles_law.components.selection_tool import SelectionTool
from cosmicds.stories.hubbles_law.components.spectrum_slideshow import SpectrumSlideshow
from cosmicds.stories.hubbles_law.components.doppler_calc_components import DopplerCalc
from cosmicds.components.generic_state_component import GenericStateComponent
from cosmicds.stories.hubbles_law.utils import GALAXY_FOV, H_ALPHA_REST_LAMBDA, MG_REST_LAMBDA

import logging
log = logging.getLogger()


class StageState(State):
    gals_total = CallbackProperty(0)
    gals_max = CallbackProperty(5)
    gal_selected = CallbackProperty(False)
    vel_win_opened = CallbackProperty(False)
    lambda_used = CallbackProperty(False)
    lambda_on = CallbackProperty(False)
    waveline_set = CallbackProperty(False)
    obswaves_total = CallbackProperty(0)
    velocity_button = CallbackProperty(False)

    marker = CallbackProperty("")
    indices = CallbackProperty({})
    image_location = CallbackProperty()
    lambda_rest = CallbackProperty(0)
    lambda_obs = CallbackProperty(0)
    element = CallbackProperty("")
    reflection_complete = CallbackProperty(False)
    doppler_calc_dialog = CallbackProperty(True) # Should the doppler calculation be displayed when marker == dop_cal5?
    student_vel = CallbackProperty(0) # Value of student's calculated velocity
    doppler_calc_complete = CallbackProperty(False) # Did student finish the doppler calculation?

    markers = CallbackProperty([
        'mee_gui1',
        'sel_gal1',
        'sel_gal2',
        'cho_row1',
        'mee_spe1',
        'res_wav1',
        'obs_wav1',
        'obs_wav2',        
        'rep_rem1',
        'nic_wor1',
        'dop_cal0',
        'dop_cal1',
        'dop_cal2',
        'dop_cal3',
        'dop_cal4',
        'dop_cal5',
        'dop_cal6'
    ])

    step_markers = CallbackProperty([
        'mee_gui1',
        'mee_spe1',
    ])

    def __init__(self, *args, **kwargs):
        super().__init__(*args, **kwargs)
        self.marker = self.markers[0]
        self.indices = {marker: idx for idx, marker in enumerate(self.markers)}

    def marker_before(self, marker):
        return self.indices[self.marker] < self.indices[marker]


@register_stage(story="hubbles_law", index=1, steps=[
    #"Explore celestial sky",
    "Collect galaxy data",
    "Measure spectra",
    "Reflect",
    "Calculate velocities"
])
class StageOne(HubbleStage):
    show_team_interface = Bool(False).tag(sync=True)

    @default('template')
    def _default_template(self):
        return load_template("stage_one.vue", __file__)

    @default('title')
    def _default_title(self):
        return "Collect Galaxy Data"

    @default('subtitle')
    def _default_subtitle(self):
        return "Perhaps a small blurb about this stage"

    def __init__(self, *args, **kwargs):
        super().__init__(*args, **kwargs)

        self.stage_state = StageState()
        self.show_team_interface = self.app_state.show_team_interface
        
        self.stage_state.image_location = join("data", "images", "stage_one_spectrum")
        add_callback(self.app_state, 'using_voila', self._update_image_location)

        # Set up viewers
        spectrum_viewer = self.add_viewer(
            SpectrumView, label="spectrum_viewer")
        spectrum_viewer.add_event_callback(
            self.on_spectrum_click, events=['click'])
        sf_tool = spectrum_viewer.toolbar.tools["hubble:specflag"]
        add_callback(sf_tool, "flagged", self._on_spectrum_flagged)

        for label in ['hub_const_viewer', 'hub_fit_viewer',
                      'hub_comparison_viewer', 'hub_students_viewer',
                      'hub_morphology_viewer', 'hub_prodata_viewer']:
            self.add_viewer(BqplotScatterView, label=label)

        # Set up widgets
        galaxy_table = Table(self.session,
                             data=self.get_data('student_measurements'),
                             glue_components=['name',
                                              'element',
                                              'restwave',
                                              'measwave',
                                              'velocity'],
                             key_component='name',
                             names=['Galaxy Name',
                                    'Element',
                                    'Rest Wavelength (Å)',
                                    'Observed Wavelength (Å)',
                                    'Velocity (km/s)'],

                             title='My Galaxies',
                             selected_color=self.table_selected_color(self.app_state.dark_mode),
                             use_subset_group=False,
                             single_select=True) # True for now

        self.add_widget(galaxy_table, label="galaxy_table")
        galaxy_table.row_click_callback = self.on_galaxy_row_click
        galaxy_table.observe(
            self.galaxy_table_selected_change, names=["selected"])

        # Set up components
        sdss_data = self.get_data("SDSS_all_sample_filtered")
        selection_tool = SelectionTool(data=sdss_data, state=self.stage_state)
        self.add_component(selection_tool, label='c-selection-tool')
        selection_tool.on_galaxy_selected = self._on_galaxy_selected
        selection_tool.observe(self._on_selection_tool_flagged, names=['flagged'])

        spectrum_slideshow = SpectrumSlideshow(self.stage_state)
        self.add_component(spectrum_slideshow, label='c-spectrum-slideshow')

        #spectrum_slideshow.observe(self._on_slideshow_complete, names=['spectrum_slideshow_complete'])

        # Set up the generic state components
        state_components_dir = str(
            Path(__file__).parent.parent / "components" / "generic_state_components")
        path = join(state_components_dir, "")
        state_components = [
            "stage_one_start_guidance",
            "select_galaxies_alert",
            "select_galaxies_2_guidance",
            "choose_row_guidance",
            "spectrum_guidance",
            "restwave_guidance",
            "obswave_1_guidance",
            "obswave_2_alert",            
            "remaining_gals_guidance",
            "nice_work_guidance",
            "doppler_calc_0_alert",
            "doppler_calc_1_alert",
            "doppler_calc_2_alert",
            "doppler_calc_3_guidance"
        ]
        ext = ".vue"
        for comp in state_components:
            label = f"c-{comp}".replace("_", "-")

            # comp + ext = filename; path = folder where they live.
            component = GenericStateComponent(comp + ext, path, self.stage_state)
            self.add_component(component, label=label)

        # Set up doppler calc components
        doppler_calc_components_dir = str(Path(__file__).parent.parent / "components" / "doppler_calc_components")
        path = join(doppler_calc_components_dir,"")
        doppler_components = [
            "doppler_calc_4_component",
            "doppler_calc_5_slideshow",
            "doppler_calc_6_component"
        ]
        for comp in doppler_components:
            label = f"c-{comp}".replace("_", "-")
            component = DopplerCalc(comp + ext, path, self.stage_state)
            self.add_component(component, label=label)

        # execute add_student_velocity when student_vel_calc in c-doppler-calc-5-slideshow is updated.
        doppler_slideshow = self.get_component("c-doppler-calc-5-slideshow")
        doppler_slideshow.observe(self.add_student_velocity, names=["student_vel_calc"])

        # Callbacks
        def update_count(change):
            self.stage_state.gals_total = change["new"]
        selection_tool.observe(update_count, names=['selected_count'])
        add_callback(self.stage_state, 'marker',
                     self._on_marker_update, echo_old=True)
        add_callback(self.story_state, 'step_index',
                     self._on_step_index_update)
        self.trigger_marker_update_cb = True

        self.update_spectrum_style(dark=self.app_state.dark_mode)

        spectrum_viewer = self.get_viewer("spectrum_viewer")
        restwave_tool = spectrum_viewer.toolbar.tools["hubble:restwave"]

        add_callback(restwave_tool, 'lambda_used', self._on_lambda_used)
        add_callback(restwave_tool, 'lambda_on', self._on_lambda_on)

    def _on_marker_update(self, old, new):
        if not self.trigger_marker_update_cb:
            return
        markers = self.stage_state.markers
        advancing = markers.index(new) > markers.index(old)
        if new in self.stage_state.step_markers and advancing:
            self.story_state.step_complete = True
            self.story_state.step_index = self.stage_state.step_markers.index(new)
        if advancing and new == "cho_row1" and self.galaxy_table.index is not None:
            self.stage_state.marker = "mee_spe1"

    def _on_step_index_update(self, index):
        # Change the marker without firing the associated stage callback
        # We can't just use ignore_callback, since other stuff (i.e. the frontend)
        # may depend on marker callbacks
        self.trigger_marker_update_cb = False
        self.stage_state.marker = self.stage_state.step_markers[index]
        self.trigger_marker_update_cb = True

    def _on_galaxy_selected(self, galaxy):
        data = self.get_data("student_measurements")
        is_in = isin(data['name'], galaxy['name']) # Avoid duplicates
        already_present = is_in.size > 0 and is_in[0]
        if already_present:
            # To do nothing
            return
            # If instead we wanted to remove the point from the student's selection
            # index = next(idx for idx, val in enumerate(component_dict['ID']) if val == galaxy['ID'])
            # for component, values in component_dict.items():
            #     values.pop(index)
        else:
            filename = galaxy['name']
            gal_type = galaxy['type']
            galaxy.pop("element")
            self.story_state.load_spectrum_data(filename, gal_type)
            self.add_data_values("student_measurements", galaxy)

    def _on_lambda_used(self, used):
        self.stage_state.lambda_used = used

    def _on_lambda_on(self, on):
        self.stage_state.lambda_on = on

    def _select_from_data(self, dc_name):
        data = self.get_data(dc_name)
        components = [x.label for x in data.main_components]
        measurements = self.get_data("student_measurements")
        need = self.selection_tool.gals_max - measurements.size
        indices = sample(range(data.size), need)
        for index in indices:
            galaxy = {c: data[c][index] for c in components}
            self.selection_tool.select_galaxy(galaxy)

    def vue_fill_data(self, _args=None):
        self._select_from_data("dummy_student_data")

    def vue_select_galaxies(self, _args=None):
        self._select_from_data("SDSS_all_sample_filtered")

    def update_spectrum_viewer(self, name, z):
        specview = self.get_viewer("spectrum_viewer")
        specview.toolbar.active_tool = None
        filename = name
        spec_name = filename.split(".")[0]
        data_name = spec_name + '[COADD]'
        data = self.get_data(data_name)
        self.story_state.update_data("spectrum_data", data)
        if len(specview.layers) == 0:
            spec_data = self.get_data("spectrum_data")
            specview.add_data(spec_data)
            specview.figure.axes[0].label = "Wavelength (Angstroms)"
            specview.figure.axes[1].label = "Brightness"
        specview.state.reset_limits()
        self.stage_state.waveline_set = False

        sdss = self.get_data("SDSS_all_sample_filtered")
        sdss_index = next((i for i in range(sdss.size) if sdss["name"][i] == name), None)
        if sdss_index is not None:
            element = sdss['element'][sdss_index]
            specview.update(name, element, z)
            restwave = MG_REST_LAMBDA if element == 'Mg-I' else H_ALPHA_REST_LAMBDA
            index = self.get_widget("galaxy_table").index
            self.update_data_value("student_measurements", "element", element, index)
            self.update_data_value("student_measurements", "restwave", restwave, index)

    def galaxy_table_selected_change(self, change):
        if change["new"] == change["old"]:
            return

        index = self.galaxy_table.index
        if index is None:
            self._empty_spectrum_viewer()
            return
        data = self.galaxy_table.glue_data
        galaxy = { x.label : data[x][index] for x in data.main_components }
        name = galaxy["name"]
        gal_type = galaxy["type"]
        if name is None or gal_type is None:
            return

        self.selection_tool.current_galaxy = galaxy

        # Load the spectrum data, if necessary
        filename = name
        spec_data = self.story_state.load_spectrum_data(filename, gal_type)

        z = galaxy["z"]
        self.story_state.update_data("spectrum_data", spec_data)
        self.update_spectrum_viewer(name, z)

        if self.stage_state.marker == 'cho_row1':
            self.stage_state.marker = 'mee_spe1'

    def on_galaxy_row_click(self, item, _data=None):
        index = self.galaxy_table.indices_from_items([item])[0]
        data = self.galaxy_table.glue_data
        name = data["name"][index]
        gal_type = data["type"][index]
        if name is None or gal_type is None:
            return

        self.selection_tool.go_to_location(data["ra"][index], data["decl"][index], fov=GALAXY_FOV)
        self.stage_state.lambda_rest = data["restwave"][index]
        self.stage_state.lambda_obs = data["measwave"][index]
        self.stage_state.element = data["element"][index]
        self.stage_state.sel_gal_index = index

    def on_spectrum_click(self, event):
        specview = self.get_viewer("spectrum_viewer")
        if event["event"] != "click" or not specview.line_visible:
            return
<<<<<<< HEAD

        new_value = round(event["domain"]["x"], 0)
        index = self.galaxy_table.index

        data = self.galaxy_table.glue_data
        curr_value = data["measwave"][index]
        if curr_value is None:
            self.stage_state.obswaves_total = self.stage_state.obswaves_total + 1
        self.stage_state.waveline_set = True

        self.update_data_value("student_measurements", "measwave", new_value, index)
=======
        value = round(event["domain"]["x"], 0)
        self.stage_state.waveline_set = True
        self.stage_state.lambda_obs = value
        index = self.galaxy_table.index
        if index is not None:
            self.update_data_value("student_measurements", "measwave", value, index)
            self.story_state.update_student_data()
>>>>>>> bcb785a9

    def vue_add_current_velocity(self, _args=None):
        data = self.get_data("student_measurements")
        index = self.galaxy_table.index
        if index is not None:
            lamb_obs = data["restwave"][index]
            lamb_meas = data["measwave"][index]
            velocity = int(3 * (10 ** 5) * (lamb_meas/lamb_obs - 1))
            self.update_data_value("student_measurements", "velocity", velocity, index)
            self.story_state.update_student_data()

    def add_student_velocity(self, _args=None):
        index = self.galaxy_table.index
        velocity = round(self.stage_state.student_vel)
        print("index", index, "student vel", self.stage_state.student_vel)
        self.update_data_value("student_measurements", "velocity", velocity, index)

    @property
    def selection_tool(self):
        return self.get_component("c-selection-tool")

    @property
    def slideshow(self):
        return self.get_component('c-spectrum-slideshow')

    def _update_image_location(self, using_voila):
        prepend = "voila/files/" if using_voila else ""
        self.stage_state.image_location = prepend + "data/images/stage_one_spectrum"

    @property
    def galaxy_table(self):
        return self.get_widget("galaxy_table")

    def update_spectrum_style(self, dark):
        spectrum_viewer = self.get_viewer("spectrum_viewer")
        theme_name = "dark" if dark else "light"
        style = load_style(f"default_spectrum_{theme_name}")
        update_figure_css(spectrum_viewer, style_dict=style)

    def _on_dark_mode_change(self, dark):
        super()._on_dark_mode_change(dark)
        self.update_spectrum_style(dark)

    def _empty_spectrum_viewer(self):
        dc_name = "spectrum_data"
        spec_data = self.get_data(dc_name)
        data = Data(label=spec_data.label, **{
            c.label: [0] for c in spec_data.main_components
        })
        spectrum_viewer = self.get_viewer("spectrum_viewer")
        self.story_state.update_data(dc_name, data)
        spectrum_viewer.update("", "", 0)

    def _on_selection_tool_flagged(self, change):
        if not change["new"]:
            return
        index = self.galaxy_table.index
        if index is None:
            return
        item = self.galaxy_table.selected[0]
        galaxy_name = item["name"]
        self.remove_measurement(galaxy_name)
        self.selection_tool.flagged = False

    def _on_spectrum_flagged(self, flagged):
        if not flagged:
            return
        #index = self.galaxy_table.index
        item = self.galaxy_table.selected[0]
        galaxy_name = item["name"]
        self.remove_measurement(galaxy_name)
        self._empty_spectrum_viewer()

        spectrum_viewer = self.get_viewer("spectrum_viewer")
        sf_tool = spectrum_viewer.toolbar.tools["hubble:specflag"]
        with ignore_callback(sf_tool, "flagged"):
            sf_tool.flagged = False<|MERGE_RESOLUTION|>--- conflicted
+++ resolved
@@ -357,27 +357,21 @@
         specview = self.get_viewer("spectrum_viewer")
         if event["event"] != "click" or not specview.line_visible:
             return
-<<<<<<< HEAD
 
         new_value = round(event["domain"]["x"], 0)
         index = self.galaxy_table.index
-
         data = self.galaxy_table.glue_data
         curr_value = data["measwave"][index]
+
         if curr_value is None:
             self.stage_state.obswaves_total = self.stage_state.obswaves_total + 1
+
         self.stage_state.waveline_set = True
-
-        self.update_data_value("student_measurements", "measwave", new_value, index)
-=======
-        value = round(event["domain"]["x"], 0)
-        self.stage_state.waveline_set = True
-        self.stage_state.lambda_obs = value
-        index = self.galaxy_table.index
+        self.stage_state.lambda_obs = new_value
+        
         if index is not None:
-            self.update_data_value("student_measurements", "measwave", value, index)
+            self.update_data_value("student_measurements", "measwave", new_value, index)
             self.story_state.update_student_data()
->>>>>>> bcb785a9
 
     def vue_add_current_velocity(self, _args=None):
         data = self.get_data("student_measurements")
