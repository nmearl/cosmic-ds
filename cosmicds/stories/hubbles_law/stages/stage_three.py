--- conflicted
+++ resolved
@@ -4,17 +4,13 @@
 
 from cosmicds.components.table import Table
 from cosmicds.registries import register_stage
-<<<<<<< HEAD
-from cosmicds.utils import load_template
 from cosmicds.stories.hubbles_law.stage import HubbleStage
-=======
 from cosmicds.phases import Stage
 from cosmicds.utils import extend_tool, load_template, update_figure_css
 from cosmicds.viewers import CDSHistogramView, CDSScatterView
 
 from cosmicds.stories.hubbles_law.histogram_listener import HistogramListener
 from cosmicds.stories.hubbles_law.viewers import CDSFitView
->>>>>>> 616fda15
 
 class StageState(State):
     pass
@@ -45,30 +41,6 @@
     def __init__(self, *args, **kwargs):
         super().__init__(*args, **kwargs)
 
-<<<<<<< HEAD
-        measurements = self.get_data("student_measurements")
-        fit_table = Table(self.session,
-                          data=measurements,
-                          glue_components=['name',
-                                          'type',
-                                          'velocity',
-                                          'distance'],
-                          key_component='name',
-                          names=['Galaxy Name',
-                              'Galaxy Type',
-                              'Velocity (km/s)',
-                              'Distance (Mpc)'],
-                          title='My Galaxies')
-        self.add_widget(fit_table, label="fit_table")
-
-        # Set up for student/class/all data
-        measurements = self.get_data("student_measurements")
-        student_dc_name = "student_data"
-        student_cols = [x.label for x in measurements.main_components]
-        dummy_data = {x : ['X'] if x in ['id', 'element', 'type'] else [0] for x in student_cols}
-        student_data = Data(label=student_dc_name, **dummy_data)
-        self.add_data(student_data)
-=======
         # measurements = self.get_data("student_measurements")
         # fit_table = Table(self.session,
         #                   data=measurements,
@@ -169,7 +141,6 @@
         #         viewer.state.y_min = 0
         #         viewer.state.y_max = 1
         #         viewer.state.hist_n_bin = 30
->>>>>>> 616fda15
     
         # class_distr_viewer.state.x_att = class_sample_data.id['age']
         # all_distr_viewer.state.x_att = students_summary_data.id['age']
