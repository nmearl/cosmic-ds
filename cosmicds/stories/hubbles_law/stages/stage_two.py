from os.path import join
from pathlib import Path

from echo import CallbackProperty, add_callback, ignore_callback
from glue.core.state_objects import State
from numpy import pi
from traitlets import default, Bool

import astropy.units as u
from astropy.coordinates import Angle, SkyCoord

from cosmicds.utils import load_template
from cosmicds.stories.hubbles_law.stage import HubbleStage
from cosmicds.components.generic_state_component import GenericStateComponent
from cosmicds.components.table import Table
from cosmicds.registries import register_stage
from cosmicds.stories.hubbles_law.components import Angsize_Distance_SlideShow, DistanceSidebar, DistanceTool
from cosmicds.stories.hubbles_law.utils import GALAXY_FOV, MILKY_WAY_SIZE_MPC, format_fov, format_measured_angle

import logging
log = logging.getLogger()


class StageState(State):
    intro = CallbackProperty(True)
    galaxy = CallbackProperty({})
    galaxy_selected = CallbackProperty(False)
    galaxy_dist = CallbackProperty(None)
    ruler_clicked_total = CallbackProperty(0)
    dos_donts_opened = CallbackProperty(False)
    make_measurement = CallbackProperty(False)
    angsizes_total = CallbackProperty(0)

    marker = CallbackProperty("")
    advance_marker = CallbackProperty(True)
    image_location = CallbackProperty()
    distance_sidebar = CallbackProperty(False)
    n_meas = CallbackProperty(0)
    show_ruler = CallbackProperty(False)

    markers = CallbackProperty([
        'ang_siz1',
        'cho_row1',
        'ang_siz2',
        'ang_siz3',
        'ang_siz4',
        'ang_siz5',
        'ang_siz6',
        'rep_rem1',
        'est_dis1',
        'est_dis2',
        'cho_row2',
        'est_dis3',
        'est_dis4',
        'fil_rem1',
        'two_com1',
    ])

    step_markers = CallbackProperty([
        'ang_siz1',
    ])

    csv_highlights = CallbackProperty([
        'ang_siz1',
        'ang_siz2',
        'ang_siz3',
        'ang_siz4',
        'ang_siz5',
        'ang_siz6',
        'rep_rem1',
        'est_dis1',
        'est_dis2',
    ])

    table_highlights = CallbackProperty([
        'cho_row1',
        'cho_row2',
        'est_dis3',
        'est_dis4',
        'fil_rem1',
        'two_com1',
    ])

    def __init__(self, *args, **kwargs):
        super().__init__(*args, **kwargs)
        self.marker_index = 0
        self.marker = self.markers[0]
        add_callback(self, 'advance_marker', self.move_marker_forward)

    def move_marker_forward(self, _value=None):
        self.marker_index = min(self.marker_index + 1, len(self.markers) - 1)
        self.marker = self.markers[self.marker_index]

    def index(self, marker):
        return self.markers.index(marker)


@register_stage(story="hubbles_law", index=2, steps=[
    "Measure angular size"
])
class StageTwo(HubbleStage):
    show_team_interface = Bool(False).tag(sync=True)
    START_COORDINATES = SkyCoord(180 * u.deg, 25 * u.deg, frame='icrs')

    @default('template')
    def _default_template(self):
        return load_template("stage_two.vue", __file__)

    @default('title')
    def _default_title(self):
        return "Galaxy Distances"

    @default('subtitle')
    def _default_subtitle(self):
        return "Perhaps a small blurb about this stage"

    def __init__(self, *args, **kwargs):
        super().__init__(*args, **kwargs)

        self.stage_state = StageState()
        self.show_team_interface = self.app_state.show_team_interface

        angsize_distance_slideshow = Angsize_Distance_SlideShow(self.stage_state)
        self.add_component(angsize_distance_slideshow, label='c-angsize-distance-slideshow')

        self.add_component(DistanceTool(self.stage_state), label="c-distance-tool")
        self.stage_state.image_location = "data/images/stage_two_distance"

        type_names = { "E" : "Elliptical", "Ir": "Irregular", "Sp": "Spiral" }
        distance_table = Table(self.session,
                               data=self.get_data('student_measurements'),
                               glue_components=['name',
                                                'type',
                                                'angular_size',
                                                'distance'],
                               key_component='name',
                               transforms={ 'type' : lambda x: type_names.get(x, x) },
                               names=['Galaxy Name',
                                      'GZ Class',
                                      'θ (arcsec)',
                                      'Distance (Mpc)'],
                               title='My Galaxies',
                               selected_color=self.table_selected_color(self.app_state.dark_mode),
                               use_subset_group=False,
                               single_select=True)

        self.add_widget(distance_table, label="distance_table")
        distance_table.observe(
            self.distance_table_selected_change, names=["selected"])

        self.add_component(DistanceSidebar(self.stage_state), label="c-distance-sidebar")
        self.distance_tool.observe(self._angular_size_update, names=["angular_size"])
        self.distance_tool.observe(self._angular_height_update, names=["angular_height"])
        self.distance_sidebar.angular_height = format_fov(self.distance_tool.angular_height)

        self.distance_tool.observe(self._distance_tool_flagged, names=["flagged"])
        add_callback(self.stage_state, 'make_measurement',
                     self._make_measurement)



        # Set up the generic state components
        state_components_dir = str(
            Path(__file__).parent.parent / "components" / "generic_state_components" / "stage_two")
        path = join(state_components_dir, "")
        state_components = [
            "guideline_angsize_meas1",
            "guideline_choose_row1",
            "guideline_angsize_meas2",
            "guideline_angsize_meas3",
            "guideline_angsize_meas4",
            "guideline_angsize_meas5",
            "guideline_angsize_meas6",
            "guideline_repeat_remaining_galaxies",
            "guideline_estimate_distance1",
            "guideline_estimate_distance2",
            "guideline_choose_row2",
            "guideline_estimate_distance3",
            "guideline_estimate_distance4",
            "guideline_fill_remaining_galaxies",
            "guideline_stage_two_complete"
        ]
        ext = ".vue"
        for comp in state_components:
            label = f"c-{comp}".replace("_", "-")

            # comp + ext = filename; path = folder where they live.
            component = GenericStateComponent(comp + ext, path, self.stage_state)
            self.add_component(component, label=label)

        # Callbacks
        add_callback(self.stage_state, 'marker',
                     self._on_marker_update, echo_old=True)
        add_callback(self.story_state, 'step_index',
                     self._on_step_index_update)
        self.trigger_marker_update_cb = True


    def _on_marker_update(self, old, new):
        if not self.trigger_marker_update_cb:
            return
        markers = self.stage_state.markers
        advancing = markers.index(new) > markers.index(old)
        if advancing and new == "cho_row1":
            self.distance_table.selected = []
            self.distance_tool.widget.center_on_coordinates(self.START_COORDINATES, instant=True)

    def _on_step_index_update(self, index):
        # Change the marker without firing the associated stage callback
        # We can't just use ignore_callback, since other stuff (i.e. the frontend)
        # may depend on marker callbacks
        self.trigger_marker_update_cb = False
        self.stage_state.marker = self.stage_state.step_markers[index]
        self.trigger_marker_update_cb = True

    def distance_table_selected_change(self, change):
        selected = change["new"]
        if not selected or selected == change["old"]:
            return

        index = self.distance_table.index
        data = self.distance_table.glue_data
        galaxy = { x.label : data[x][index] for x in data.main_components }
        self.distance_tool.reset_canvas()
        self.distance_tool.go_to_location(galaxy["ra"], galaxy["decl"], fov=GALAXY_FOV)

        self.stage_state.galaxy = galaxy
        self.stage_state.galaxy_dist = None
        self.distance_tool.measuring_allowed = bool(galaxy)

        if self.stage_state.marker == 'cho_row1':
            self.stage_state.marker = 'ang_siz2'
            self.stage_state.galaxy_selected = True

    def _angular_size_update(self, change):
        new_ang_size = change["new"]
        if new_ang_size !=0 and new_ang_size is not None:
            self._make_measurement()

    def _angular_height_update(self, change):
        self.distance_sidebar.angular_height = format_fov(change["new"])

    def _make_measurement(self):
        galaxy = self.stage_state.galaxy
        index = self.get_data_indices('student_measurements', 'name', lambda x: x == galaxy["name"], single=True)
        angular_size = self.distance_tool.angular_size
        # ang_size_deg = angular_size.value
        # distance = round(MILKY_WAY_SIZE_MPC * 180 / (ang_size_deg * pi))
        angular_size_as = round(angular_size.to(u.arcsec).value)
<<<<<<< HEAD

        index = self.distance_table.index
        data = self.distance_table.glue_data
        curr_value = data["angular_size"][index]

        if curr_value is None:
            self.stage_state.angsizes_total = self.stage_state.angsizes_total + 1

        self.stage_state.galaxy_dist = distance
        self.update_data_value("student_measurements", "distance", distance, index)
=======
        # self.stage_state.galaxy_dist = distance
        # self.update_data_value("student_measurements", "distance", distance, index)
>>>>>>> f780af5d
        self.update_data_value("student_measurements", "angular_size", angular_size_as, index)
        self.story_state.update_student_data()
        with ignore_callback(self.stage_state, 'make_measurement'):
            self.stage_state.make_measurement = False

    def _distance_tool_flagged(self, change):
        if not change["new"]:
            return
        index = self.distance_table.index
        if index is None:
            return
        item = self.distance_table.selected[0]
        galaxy_name = item["name"]
        self.remove_measurement(galaxy_name)
        self.distance_tool.flagged = False

    def vue_add_distance_data_point(self, _args=None):
        self.stage_state.make_measurement = True

    @property
    def distance_sidebar(self):
        return self.get_component("c-distance-sidebar")

    @property
    def distance_tool(self):
        return self.get_component("c-distance-tool")

    @property
    def distance_table(self):
        return self.get_widget("distance_table")<|MERGE_RESOLUTION|>--- conflicted
+++ resolved
@@ -247,7 +247,6 @@
         # ang_size_deg = angular_size.value
         # distance = round(MILKY_WAY_SIZE_MPC * 180 / (ang_size_deg * pi))
         angular_size_as = round(angular_size.to(u.arcsec).value)
-<<<<<<< HEAD
 
         index = self.distance_table.index
         data = self.distance_table.glue_data
@@ -256,12 +255,8 @@
         if curr_value is None:
             self.stage_state.angsizes_total = self.stage_state.angsizes_total + 1
 
-        self.stage_state.galaxy_dist = distance
-        self.update_data_value("student_measurements", "distance", distance, index)
-=======
         # self.stage_state.galaxy_dist = distance
         # self.update_data_value("student_measurements", "distance", distance, index)
->>>>>>> f780af5d
         self.update_data_value("student_measurements", "angular_size", angular_size_as, index)
         self.story_state.update_student_data()
         with ignore_callback(self.stage_state, 'make_measurement'):
