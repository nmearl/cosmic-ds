--- conflicted
+++ resolved
@@ -8,21 +8,14 @@
 import astropy.units as u
 from astropy.coordinates import Angle, SkyCoord
 
-<<<<<<< HEAD
-from cosmicds.components.table import Table
-from cosmicds.registries import register_stage
-from cosmicds.stories.hubbles_law.components import Angsize_SlideShow, DistanceSidebar, DistanceTool
-from cosmicds.stories.hubbles_law.data_management import STUDENT_MEASUREMENTS_LABEL
-from cosmicds.stories.hubbles_law.utils import GALAXY_FOV, MILKY_WAY_SIZE_MPC, format_fov, format_measured_angle
-=======
->>>>>>> ad15b9ea
 from cosmicds.utils import load_template
 from cosmicds.stories.hubbles_law.stage import HubbleStage
 from cosmicds.components.generic_state_component import GenericStateComponent
 from cosmicds.components.table import Table
 from cosmicds.registries import register_stage
 from cosmicds.stories.hubbles_law.components import Angsize_SlideShow, DistanceSidebar, DistanceTool, DistanceCalc
-from cosmicds.stories.hubbles_law.utils import GALAXY_FOV, format_fov, DISTANCE_CONSTANT
+from cosmicds.stories.hubbles_law.data_management import STUDENT_MEASUREMENTS_LABEL
+from cosmicds.stories.hubbles_law.utils import GALAXY_FOV, MILKY_WAY_SIZE_MPC,  DISTANCE_CONSTANT, format_fov, format_measured_angle
 
 import logging
 log = logging.getLogger()
@@ -270,17 +263,12 @@
         galaxy = self.stage_state.galaxy
         index = self.get_data_indices(STUDENT_MEASUREMENTS_LABEL, 'name', lambda x: x == galaxy["name"], single=True)
         angular_size = self.distance_tool.angular_size
-<<<<<<< HEAD
         ang_size_deg = angular_size.value
         distance = round(MILKY_WAY_SIZE_MPC * 180 / (ang_size_deg * pi))
-        angular_size_as = round(angular_size.to(u.arcsec).value)
         self.stage_state.galaxy_dist = distance
+        self.stage_state.meas_theta = round(angular_size.to(u.arcsec).value)
         self.update_data_value(STUDENT_MEASUREMENTS_LABEL, "distance", distance, index)
-        self.update_data_value(STUDENT_MEASUREMENTS_LABEL, "angular_size", angular_size_as, index)
-=======
-        self.stage_state.meas_theta = round(angular_size.to(u.arcsec).value)
-        self.update_data_value("student_measurements", "angular_size",  self.stage_state.meas_theta, index)
->>>>>>> ad15b9ea
+        self.update_data_value(STUDENT_MEASUREMENTS_LABEL, "angular_size",  self.stage_state.meas_theta, index)
         self.story_state.update_student_data()
         with ignore_callback(self.stage_state, 'make_measurement'):
             self.stage_state.make_measurement = False
