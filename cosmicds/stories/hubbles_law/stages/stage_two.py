from os.path import join
from pathlib import Path

from echo import CallbackProperty, add_callback, ignore_callback
from glue.core.state_objects import State
from numpy import pi
from traitlets import default, Bool
<<<<<<< HEAD

import astropy.units as u
from astropy.coordinates import Angle, SkyCoord

from cosmicds.utils import load_template
from cosmicds.stories.hubbles_law.stage import HubbleStage
from cosmicds.components.generic_state_component import GenericStateComponent
from cosmicds.components.table import Table
from cosmicds.registries import register_stage
from cosmicds.stories.hubbles_law.components import Angsize_SlideShow, DistanceSidebar, DistanceTool
=======

import astropy.units as u
from astropy.coordinates import Angle, SkyCoord

from cosmicds.registries import register_stage
from cosmicds.utils import load_template
from cosmicds.stories.hubbles_law.stage import HubbleStage
from cosmicds.components.table import Table
from cosmicds.stories.hubbles_law.components import Angsize_SlideShow, DistanceSidebar, DistanceTool
from cosmicds.components.generic_state_component import GenericStateComponent
>>>>>>> e3abb9ce
from cosmicds.stories.hubbles_law.utils import GALAXY_FOV, MILKY_WAY_SIZE_MPC, format_fov, format_measured_angle

import logging
log = logging.getLogger()


class StageState(State):
    galaxy = CallbackProperty({})
    galaxy_selected = CallbackProperty(False)
    galaxy_dist = CallbackProperty(None)
    ruler_clicked = CallbackProperty(False)
<<<<<<< HEAD
    dos_donts_opened = CallbackProperty(False)
=======
>>>>>>> e3abb9ce
    make_measurement = CallbackProperty(False)
    marker = CallbackProperty("")
    advance_marker = CallbackProperty(True)
    image_location = CallbackProperty()
    distance_sidebar = CallbackProperty(False)

    markers = CallbackProperty([
        'ang_siz1',
        'cho_row1',
        'ang_siz2',
        'ang_siz3',
        'ang_siz4',
        'ang_siz5',
        'ang_siz6',
        'rep_rem1',
        'est_dis1',
        'est_dis2',
        'cho_row2',
        'est_dis3',
        'est_dis4',
        'fil_rem1',
        'two_com1',
<<<<<<< HEAD
    ])

    step_markers = CallbackProperty([
        'ang_siz1',
    ])

    csv_highlights = CallbackProperty([
        'ang_siz1',
        'ang_siz2',
        'ang_siz3',
        'ang_siz4',
        'ang_siz5',
        'ang_siz6',
        'rep_rem1',
        'est_dis1',
        'est_dis2',
    ])

=======
    ])

    step_markers = CallbackProperty([
        'ang_siz1',
    ])

    csv_highlights = CallbackProperty([
        'ang_siz1',
        'ang_siz2',
        'ang_siz3',
        'ang_siz4',
        'ang_siz5',
        'ang_siz6',
        'rep_rem1',
        'est_dis1',
        'est_dis2',
    ])

>>>>>>> e3abb9ce
    table_highlights = CallbackProperty([
        'cho_row1',
        'cho_row2',
        'est_dis3',
        'est_dis4',
        'fil_rem1',
        'two_com1',
    ])

    def __init__(self, *args, **kwargs):
        super().__init__(*args, **kwargs)
        self.marker_index = 0
        self.marker = self.markers[0]
        add_callback(self, 'advance_marker', self.move_marker_forward)

    def move_marker_forward(self, _value=None):
        self.marker_index = min(self.marker_index + 1, len(self.markers) - 1)
        self.marker = self.markers[self.marker_index]

    def index(self, marker):
        return self.markers.index(marker)


@register_stage(story="hubbles_law", index=2, steps=[
    "Measure angular size"
])
class StageTwo(HubbleStage):
    show_team_interface = Bool(False).tag(sync=True)
    START_COORDINATES = SkyCoord(180 * u.deg, 25 * u.deg, frame='icrs')

    @default('template')
    def _default_template(self):
        return load_template("stage_two.vue", __file__)

    @default('title')
    def _default_title(self):
        return "Galaxy Distances"

    @default('subtitle')
    def _default_subtitle(self):
        return "Perhaps a small blurb about this stage"

    def __init__(self, *args, **kwargs):
        super().__init__(*args, **kwargs)

        self.stage_state = StageState()
        self.show_team_interface = self.app_state.show_team_interface

        angsize_slideshow = Angsize_SlideShow(self.stage_state)
        self.add_component(angsize_slideshow, label='c-angsize-slideshow')

        self.add_component(DistanceTool(self.stage_state), label="c-distance-tool")
        self.stage_state.image_location = "data/images/stage_two_distance"

        type_names = { "E" : "Elliptical", "Ir": "Irregular", "Sp": "Spiral" }
        distance_table = Table(self.session,
                               data=self.get_data('student_measurements'),
                               glue_components=['name',
                                                'type',
                                                'angular_size',
                                                'distance'],
                               key_component='name',
                               transforms={ 'type' : lambda x: type_names.get(x, x) },
                               names=['Galaxy Name',
                                      'GZ Class',
                                      'θ (arcsec)',
                                      'Distance (Mpc)'],
                               title='My Galaxies',
                               selected_color=self.table_selected_color(self.app_state.dark_mode),
                               use_subset_group=False,
                               single_select=True)

        self.add_widget(distance_table, label="distance_table")
        distance_table.observe(
            self.distance_table_selected_change, names=["selected"])

        self.add_component(DistanceSidebar(self.stage_state), label="c-distance-sidebar")
        self.distance_tool.observe(self._angular_size_update, names=["angular_size"])
        self.distance_tool.observe(self._angular_height_update, names=["angular_height"])
        self.distance_sidebar.angular_height = format_fov(self.distance_tool.angular_height)

        self.distance_tool.observe(self._distance_tool_flagged, names=["flagged"])
        add_callback(self.stage_state, 'make_measurement',
                     self._make_measurement)



        # Set up the generic state components
        state_components_dir = str(
            Path(__file__).parent.parent / "components" / "generic_state_components" / "stage_two")
        path = join(state_components_dir, "")
        state_components = [
<<<<<<< HEAD
            "guideline_stage_two_start",
            "guideline_choose_row1",
            "guideline_angular_scale",
            "guideline_measuring_tool1",
            "guideline_measuring_tool2",
            "guideline_measuring_tool3",
            "guideline_measuring_tool4",
=======
            "guideline_angsize_meas1",
            "guideline_choose_row1",
            "guideline_angsize_meas2",
            "guideline_angsize_meas3",
            "guideline_angsize_meas4",
            "guideline_angsize_meas5",
            "guideline_angsize_meas6",
>>>>>>> e3abb9ce
            "guideline_repeat_remaining_galaxies",
            "guideline_estimate_distance1",
            "guideline_estimate_distance2",
            "guideline_choose_row2",
            "guideline_estimate_distance3",
            "guideline_estimate_distance4",
            "guideline_fill_remaining_galaxies",
            "guideline_stage_two_complete"
        ]
        ext = ".vue"
        for comp in state_components:
            label = f"c-{comp}".replace("_", "-")

            # comp + ext = filename; path = folder where they live.
            component = GenericStateComponent(comp + ext, path, self.stage_state)
            self.add_component(component, label=label)

        # Callbacks
        add_callback(self.stage_state, 'marker',
                     self._on_marker_update, echo_old=True)
        add_callback(self.story_state, 'step_index',
                     self._on_step_index_update)
        self.trigger_marker_update_cb = True


    def _on_marker_update(self, old, new):
        if not self.trigger_marker_update_cb:
            return
        markers = self.stage_state.markers
        advancing = markers.index(new) > markers.index(old)
        if advancing and new == "cho_row1":
            self.distance_table.selected = []
            self.distance_tool.widget.center_on_coordinates(self.START_COORDINATES, instant=True)

    def _on_step_index_update(self, index):
        # Change the marker without firing the associated stage callback
        # We can't just use ignore_callback, since other stuff (i.e. the frontend)
        # may depend on marker callbacks
        self.trigger_marker_update_cb = False
        self.stage_state.marker = self.stage_state.step_markers[index]
        self.trigger_marker_update_cb = True

    def distance_table_selected_change(self, change):
        selected = change["new"]
        if not selected or selected == change["old"]:
            return

        index = self.distance_table.index
        data = self.distance_table.glue_data
        galaxy = { x.label : data[x][index] for x in data.main_components }
        self.distance_tool.reset_canvas()
        self.distance_tool.go_to_location(galaxy["ra"], galaxy["decl"], fov=GALAXY_FOV)

        self.stage_state.galaxy = galaxy
        self.stage_state.galaxy_dist = None
        self.distance_tool.measuring_allowed = bool(galaxy)

        if self.stage_state.marker == 'cho_row1':
            self.stage_state.marker = 'ang_siz2'
            self.stage_state.galaxy_selected = True

    def _angular_size_update(self, change):
        self.distance_sidebar.angular_size = format_measured_angle(change["new"])

    def _angular_height_update(self, change):
        self.distance_sidebar.angular_height = format_fov(change["new"])

    def _make_measurement(self, value):
        if not value:
            return
        galaxy = self.stage_state.galaxy
        index = self.get_data_indices('student_measurements', 'name', lambda x: x == galaxy["name"], single=True)
        angular_size = self.distance_tool.angular_size
        ang_size_deg = angular_size.value
        distance = round(MILKY_WAY_SIZE_MPC * 180 / (ang_size_deg * pi))
        angular_size_as = round(angular_size.to(u.arcsec).value)
        self.stage_state.galaxy_dist = distance
        self.update_data_value("student_measurements", "distance", distance, index)
        self.update_data_value("student_measurements", "angular_size", angular_size_as, index)
        self.story_state.update_student_data()
        with ignore_callback(self.stage_state, 'make_measurement'):
            self.stage_state.make_measurement = False

    def _distance_tool_flagged(self, change):
        if not change["new"]:
            return
        index = self.distance_table.index
        if index is None:
            return
        item = self.distance_table.selected[0]
        galaxy_name = item["name"]
        self.remove_measurement(galaxy_name)
        self.distance_tool.flagged = False

    def vue_add_distance_data_point(self, _args=None):
        self.stage_state.make_measurement = True

    @property
    def distance_sidebar(self):
        return self.get_component("c-distance-sidebar")

    @property
    def distance_tool(self):
        return self.get_component("c-distance-tool")

    @property
    def distance_table(self):
        return self.get_widget("distance_table")<|MERGE_RESOLUTION|>--- conflicted
+++ resolved
@@ -5,7 +5,6 @@
 from glue.core.state_objects import State
 from numpy import pi
 from traitlets import default, Bool
-<<<<<<< HEAD
 
 import astropy.units as u
 from astropy.coordinates import Angle, SkyCoord
@@ -16,18 +15,6 @@
 from cosmicds.components.table import Table
 from cosmicds.registries import register_stage
 from cosmicds.stories.hubbles_law.components import Angsize_SlideShow, DistanceSidebar, DistanceTool
-=======
-
-import astropy.units as u
-from astropy.coordinates import Angle, SkyCoord
-
-from cosmicds.registries import register_stage
-from cosmicds.utils import load_template
-from cosmicds.stories.hubbles_law.stage import HubbleStage
-from cosmicds.components.table import Table
-from cosmicds.stories.hubbles_law.components import Angsize_SlideShow, DistanceSidebar, DistanceTool
-from cosmicds.components.generic_state_component import GenericStateComponent
->>>>>>> e3abb9ce
 from cosmicds.stories.hubbles_law.utils import GALAXY_FOV, MILKY_WAY_SIZE_MPC, format_fov, format_measured_angle
 
 import logging
@@ -39,10 +26,7 @@
     galaxy_selected = CallbackProperty(False)
     galaxy_dist = CallbackProperty(None)
     ruler_clicked = CallbackProperty(False)
-<<<<<<< HEAD
     dos_donts_opened = CallbackProperty(False)
-=======
->>>>>>> e3abb9ce
     make_measurement = CallbackProperty(False)
     marker = CallbackProperty("")
     advance_marker = CallbackProperty(True)
@@ -65,7 +49,6 @@
         'est_dis4',
         'fil_rem1',
         'two_com1',
-<<<<<<< HEAD
     ])
 
     step_markers = CallbackProperty([
@@ -84,26 +67,6 @@
         'est_dis2',
     ])
 
-=======
-    ])
-
-    step_markers = CallbackProperty([
-        'ang_siz1',
-    ])
-
-    csv_highlights = CallbackProperty([
-        'ang_siz1',
-        'ang_siz2',
-        'ang_siz3',
-        'ang_siz4',
-        'ang_siz5',
-        'ang_siz6',
-        'rep_rem1',
-        'est_dis1',
-        'est_dis2',
-    ])
-
->>>>>>> e3abb9ce
     table_highlights = CallbackProperty([
         'cho_row1',
         'cho_row2',
@@ -196,15 +159,6 @@
             Path(__file__).parent.parent / "components" / "generic_state_components" / "stage_two")
         path = join(state_components_dir, "")
         state_components = [
-<<<<<<< HEAD
-            "guideline_stage_two_start",
-            "guideline_choose_row1",
-            "guideline_angular_scale",
-            "guideline_measuring_tool1",
-            "guideline_measuring_tool2",
-            "guideline_measuring_tool3",
-            "guideline_measuring_tool4",
-=======
             "guideline_angsize_meas1",
             "guideline_choose_row1",
             "guideline_angsize_meas2",
@@ -212,7 +166,6 @@
             "guideline_angsize_meas4",
             "guideline_angsize_meas5",
             "guideline_angsize_meas6",
->>>>>>> e3abb9ce
             "guideline_repeat_remaining_galaxies",
             "guideline_estimate_distance1",
             "guideline_estimate_distance2",
