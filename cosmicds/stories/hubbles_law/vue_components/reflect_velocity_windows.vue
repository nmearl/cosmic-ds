<template>
  <v-btn
    block
    color="info"
    elevation="2"
    @click.stop="dialog = true"
  >
<<<<<<< HEAD
    <v-spacer></v-spacer>
    {{ buttonText }}
    <v-spacer></v-spacer>
    <v-icon
      class="ml-4"
    >
      {{ reflection_complete ? 'mdi-check-circle-outline' : 'mdi-circle-outline' }}
=======
    {{ buttonText }}
    <v-icon
      class="ml-4"
    >
      {{ reflection_completed ? 'mdi-check-circle-outline' : 'mdi-circle-outline' }}
>>>>>>> bbb7ff14
    </v-icon>

    <v-dialog
        v-model="dialog"
        persistent
        max-width="800px"
    >
      <v-card
        class="mx-auto"
        light
      >
        <v-toolbar
          color="info"
          dense
          dark
        >
          <v-toolbar-title
            class="text-h6 text-uppercase font-weight-regular"
            justify="space-between"
          >
            {{ currentTitle }}
          </v-toolbar-title>
          <v-spacer></v-spacer>
          <!-- @click="() => { dialog = false; if (step == 7)  {step = 0}; }" -->
          <span
            @click="() => { $emit('submit'); dialog = false; step = 0; reflection_complete = true}"
          >
            <v-btn
              icon
            >
              <v-icon>
                mdi-close
              </v-icon>
            </v-btn>
          </span>
        </v-toolbar>

        <v-window
          v-model="step"
          vertical
          style="height: 60vh;"
          class="overflow-auto white"
        >
          <v-window-item :value="0" 
            class="no-transition"
          >
            <v-card-text>
              <v-container>
                <v-row>
                  <v-col>
                    <p>
                      Throughout this reflection sequence, you will answer questions that are designed to guide your thinking. Your responses will be recorded (as in a scientist’s lab notebook), so that you can use this information to support your claims later in this Data Story.
                    </p>
                    <p>
                      Scientists do not work in a vacuum and neither should you. You can consult colleagues (i.e. classmates or lab partners) and instructors for help.
                    </p>
                  </v-col>
                </v-row>
              </v-container>
            </v-card-text>
          </v-window-item>

          <v-window-item :value="1" 
            class="no-transition"
          >
            <v-card-text>
              <v-container>
                <v-row>
                  <v-col>
                    <p>
                      Recall that you are looking at the same kind of observations Vesto Slipher made in 1920. We’ll ask you some questions about your data that astronomers in 1920 might have asked about Slipher’s data.
                    </p>
                  </v-col>
                </v-row>
              </v-container>
            </v-card-text>
          </v-window-item>

          <v-window-item :value="2" 
            class="no-transition"
          >
            <v-card-text>
              <v-container>
                <v-row>
                  <v-col>
                    <p>
                      How do the observed wavelengths of your galaxies' spectral lines compare with their rest wavelengths?
                    </p>
                    <p>
                      Choose the best response below.
                    </p>
                    <mc-radiogroup
                      :radio-options="[
                        'In ALL of my galaxies, the observed wavelengths of the spectral lines are the SAME as the rest wavelengths.',
                        'In ALL of my galaxies, the observed wavelengths of the spectral lines are LONGER than the rest wavelengths.',
                        'In ALL of my galaxies, the observed wavelengths of the spectral lines are SHORTER than the rest wavelengths.',
                        'In SOME of my galaxies, the observed wavelengths of the spectral lines are LONGER than the rest wavelengths. In OTHER of my galaxies, the observed wavelengths of the spectral lines are SHORTER than the rest wavelengths.'
                      ]"
                      :feedbacks="[
                        'Try again. For each galaxy (a row in the table), compare the values for rest wavelength (column 3) and observed wavelength (column 4).',
                        'That is correct.',
                        'Try again. For each galaxy (a row in the table), compare the values for rest wavelength (column 3) and observed wavelength (column 4).',
                        'Try again. For each galaxy (a row in the table), compare the values for rest wavelength (column 3) and observed wavelength (column 4).'
                      ]"
                      :correct-answers="[1]"
                      :selected-callback="(index) => { if([1].includes(index)) { this.max_step_completed = Math.max(this.max_step_completed, 2); } }"
                    >
                    </mc-radiogroup>
                  </v-col>
                </v-row>
              </v-container>
            </v-card-text>
          </v-window-item>


          <v-window-item :value="3"
            class="no-transition"
          >
            <v-card-text>
              <v-container>
                <v-row>
                  <v-col>
                    <p>
                      From the data you have collected so far, what can you conclude about how your observed galaxies are moving relative to our home galaxy, the Milky Way?
                    </p>
                    <p>
                      Choose the best response below.
                    </p>
                    <mc-radiogroup
                      :radio-options="[
                        'My observed galaxies are NOT moving relative to our galaxy.',
                        'All of my observed galaxies are moving AWAY from our galaxy.',
                        'All of my observed galaxies are moving TOWARD our galaxy.',
                        'Some of my observed galaxies are moving AWAY from our galaxy, and some galaxies are moving TOWARD our galaxy.'
                      ]"
                      :feedbacks="[
                        'Try again. Recall that when the observed wavelength is LONGER than the rest wavelength, this indicates motion AWAY from the observer.',
                        'That is correct.',
                        'Try again. Recall that when the observed wavelength is LONGER than the rest wavelength, this indicates motion AWAY from the observer.',
                        'Try again. Recall that when the observed wavelength is LONGER than the rest wavelength, this indicates motion AWAY from the observer.'
                      ]"
                      :correct-answers="[1]"
                      :selected-callback="(index) => { if([1].includes(index)) { this.max_step_completed = Math.max(this.max_step_completed, 3); } }"  
                    >
                    </mc-radiogroup>
                  </v-col>
                </v-row>
              </v-container>
            </v-card-text>
          </v-window-item>

          <v-window-item :value="4"
            class="no-transition"
          >
            <v-card-text>
              <v-container>
                <v-row>
                  <v-col>
                    <p>
                      You concluded from your data that all five of your galaxies seem to be <strong>moving away</strong> from our Milky Way galaxy. 
                    </p>
                    <p>
                      Remember that the dominant view in the 1920’s is that the universe is <strong>static</strong> and <strong>unchanging</strong>. Are your data consistent with this model of the universe?
                    </p>
                    <mc-radiogroup
                      :radio-options="[
                        'Yes.',
                        'No.',
                        'I am not sure.'
                      ]"
                      :feedbacks="[
                        'Actually, your evidence does not support this statement. Galaxies would not be moving in a universe that is static and unchanging.',
                        'That\'s right.',
                        'In fact, your evidence does support one of these statements. Consider this: galaxies would not be moving in a universe that is static and unchanging. And you have already concluded that your observed galaxies are moving. So...'
                      ]"
                      :correct-answers="[1]"
                      :neutral-answers="[2]"
                      :selected-callback="(index) => { if([1,2].includes(index)) { this.max_step_completed = Math.max(this.max_step_completed, 4); } }"  
                    >
                    </mc-radiogroup>
                  </v-col>
                </v-row>
              </v-container>
            </v-card-text>
          </v-window-item>

          <v-window-item :value="5"
            class="no-transition"
          >
            <v-card-text>
              <v-container>
                <v-row>
                  <v-col>
                    <p>
                      An alternate hypothesis of the 1920's is that galaxies in the universe are <strong>moving randomly</strong>.
                    </p>
                    <p>
                      Are your data consistent with this model of the universe?
                    </p>
                    <mc-radiogroup
                      :radio-options="[
                        'Yes.',
                        'No.',
                        'I am not sure.'
                      ]"
                      :feedbacks="[
                        'With only 5 galaxies, it is difficult to draw strong conclusions about the motion of galaxies. However, note that your galaxies all seem to be moving in the same direction (away from us). If galaxies move randomly, you would expect some to be moving toward us and some to be moving away.',
                        'Your galaxies all seem to be moving in the same direction (away from us), which is NOT consistent with galaxies that move randomly. However, it may be difficult to say for sure with data from only 5 galaxies.',
                        'That\'s fair. With only 5 galaxies, it is difficult to draw strong conclusions about the motion of galaxies. However, note that your galaxies all seem to be moving in the same direction (away from us). If galaxies move randomly, you would expect some to be moving toward us and some to be moving away.'
                      ]"
                      :neutral-answers='[0,1,2]'
                      :selected-callback="(index) => { if([0,1,2].includes(index)) { this.max_step_completed = Math.max(this.max_step_completed, 5); } }" 
                    >
                    </mc-radiogroup>
                  </v-col>
                </v-row>
              </v-container>
            </v-card-text>
          </v-window-item>

          <v-window-item :value="6"
            class="no-transition"
          >
            <v-card-text>
              <v-container>
                <v-row>
                  <v-col>
                    <p>
                      You have looked at the spectra for only 5 galaxies. It might give you more confidence if you pool your data with others, so that you can draw conclusions from a larger number of galaxies.
                    </p>
                    <p>
                      Take a minute to talk with your peers. Do their data agree or disagree with yours? 
                    </p>
                    <mc-radiogroup
                      :radio-options="[
                        'Their data agree with mine. Their galaxies are also moving away from us.',
                        'Their data disagree with mine. Their galaxies are not all moving away from us.',
                        'I am working on my own and do not have someone to check with.'
                      ]"
                      :feedbacks="[
                        'Interesting that they also got the same result as you. Does that give you more confidence in your conclusions?',
                        'Hmm. That is an unexpected result. It might be helpful to check in with your instructor.',
                        'That\'s ok, here is some useful insight. Checking the Cosmic Data Stories database, everyone else who has completed this story also found that their galaxies are all moving away from us. Does that give you more confidence in your conclusions?']"
                      :correct-answers="[0]"
                      :neutral-answers="[2]"
                      :selected-callback="(index) => { if([0,2].includes(index)) { this.max_step_completed = Math.max(this.max_step_completed, 6); } }" 
                    >
                    </mc-radiogroup>
                  </v-col>
                </v-row>
              </v-container>
            </v-card-text>
          </v-window-item>         

          <v-window-item :value="7"
            class="no-transition"
            style="height: 100%;"
          >
            <v-card-text
              style="height: 100%;"
            >
              <v-container
                style="height: 100%;"
              >
                <v-row
                  style="height: 100%;"
                  align="center"
                >
                  <v-col
                    class="pa-4 text-center my-auto"
                  >
                    <v-img
                      class="mb-4"
                      contain
                      height="128"
                      src="https://www.pngrepo.com/png/211744/512/rocket-ship-launch-missile.png"
                    ></v-img>
                    <h3 class="text-h6 font-weight-light mb-2">
                      Nice work reflecting!
                    </h3>
                    <span class="text-caption grey--text">You can start calculating velocities now.</span>
                  </v-col>
                </v-row>
              </v-container>
            </v-card-text>
          </v-window-item>
        </v-window>

        <v-divider></v-divider>

        <v-card-actions
          class="grey lighten-4"
        >
          <v-btn
            :disabled="step === 0"
            class="black--text"
            color="accent"
            depressed
            @click="step--"
          >
            Back
          </v-btn>
          <v-spacer></v-spacer>
          <v-item-group
            v-model="step"
            class="text-center"
            mandatory
          >
            <v-item
              v-for="n in length"
              :key="`btn-${n}`"
              v-slot="{ active, toggle }"
            >
            <!-- vue's v-for with a range starts the count at 1, so we have to add 2 in the disabled step instead of 1 to account for the fact that we are otherwise counting the windows from 0 https://v2.vuejs.org/v2/guide/list.html?redirect=true#v-for-with-a-Range-->
              <v-btn
                :disabled="n > max_step_completed + 2"
                :input-value="active"
                icon
                @click="toggle"
              >
                <v-icon>mdi-record</v-icon>
              </v-btn>
            </v-item>
          </v-item-group>
          <v-spacer></v-spacer>
          <v-btn
            v-if="step < 7"
            :disabled="step > max_step_completed"
            class="black--text"
            color="accent"
            depressed
            @click="step++;"
          >
            Next
          </v-btn>
          <v-btn
            v-if="step >= 7"
            color="accent"
            class="black--text"
            depressed
<<<<<<< HEAD
            @click="() => { $emit('submit'); dialog = false; step = 0; reflection_complete = true}"
=======
            @click="() => { $emit('submit'); dialog = false; step = 0; reflection_completed = true}"
>>>>>>> bbb7ff14
          >
            {{ closeText }}
          </v-btn>
        </v-card-actions>
      </v-card>
    </v-dialog>
  </v-btn>
</template>


<style>
.no-transition {
  transition: none;
}
</style>


<script>
module.exports = {
  props: ["buttonText", "titleText", "closeText"],
  data: function () {
    return {
      step: 0,
      length: 8,
      dialog: false,
      max_step_completed: 0,
      interact_steps: [2,3,4,5,6],
<<<<<<< HEAD
      reflection_complete: false
=======
      reflection_completed: false
>>>>>>> bbb7ff14
    };
  },
  computed: {
    currentTitle () {
      switch (this.step) {
        case 0: return "Reflect on your data"
        case 1: return "What would a 1920's scientist wonder?" 
        case 2: return "Observed vs. rest wavelengths"
        case 3: return "How galaxies move"  
        case 4: return "Do your data agree with 1920's thinking?"
        case 5: return "Do your data agree with 1920's thinking?"
        case 6: return "Did your peers find what you found?"
        default: return "Reflection complete"
      }
    },
  },
  watch: {
    step(newStep, oldStep) {
        const isInteractStep = this.interact_steps.includes(newStep);
        const newCompleted = isInteractStep ? newStep - 1 : newStep;
        this.max_step_completed = Math.max(this.max_step_completed, newCompleted)
    }
  }
};
</script><|MERGE_RESOLUTION|>--- conflicted
+++ resolved
@@ -5,7 +5,6 @@
     elevation="2"
     @click.stop="dialog = true"
   >
-<<<<<<< HEAD
     <v-spacer></v-spacer>
     {{ buttonText }}
     <v-spacer></v-spacer>
@@ -13,13 +12,6 @@
       class="ml-4"
     >
       {{ reflection_complete ? 'mdi-check-circle-outline' : 'mdi-circle-outline' }}
-=======
-    {{ buttonText }}
-    <v-icon
-      class="ml-4"
-    >
-      {{ reflection_completed ? 'mdi-check-circle-outline' : 'mdi-circle-outline' }}
->>>>>>> bbb7ff14
     </v-icon>
 
     <v-dialog
@@ -360,11 +352,7 @@
             color="accent"
             class="black--text"
             depressed
-<<<<<<< HEAD
             @click="() => { $emit('submit'); dialog = false; step = 0; reflection_complete = true}"
-=======
-            @click="() => { $emit('submit'); dialog = false; step = 0; reflection_completed = true}"
->>>>>>> bbb7ff14
           >
             {{ closeText }}
           </v-btn>
@@ -392,11 +380,7 @@
       dialog: false,
       max_step_completed: 0,
       interact_steps: [2,3,4,5,6],
-<<<<<<< HEAD
       reflection_complete: false
-=======
-      reflection_completed: false
->>>>>>> bbb7ff14
     };
   },
   computed: {
