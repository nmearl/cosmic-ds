from glue_jupyter.state_traitlets_helpers import GlueState
from ipywidgets import widget_serialization
from traitlets import Dict, Unicode
from cosmicds.components.viewer_layout import ViewerLayout
from cosmicds.events import WriteToDatabaseMessage

from cosmicds.mixins import TemplateMixin, HubMixin
from cosmicds.utils import debounce
from glue.core import Data
from glue.core.state_objects import State
from echo import DictCallbackProperty, CallbackProperty, add_callback
from numpy import delete


class CDSState(State):
    _NONSERIALIZED_PROPERTIES = []

    def _modified_dict(self, state_dict):
        return { k : v for k, v in state_dict.items() if k not in self._NONSERIALIZED_PROPERTIES }

    def _modified_output_dict(self, state_dict):
        return self._modified_dict(state_dict)

    def _modified_import_dict(self, state_dict):
        return self._modified_dict(state_dict)

    def update_from_dict(self, state_dict):
        state_dict = self._modified_import_dict(state_dict)
        super().update_from_dict(state_dict)

    def as_dict(self):
        state_dict = super().as_dict()
        return self._modified_output_dict(state_dict)


class Story(CDSState, HubMixin):
    inputs = DictCallbackProperty()
    name = CallbackProperty()
    stage_index = CallbackProperty(0)
    step_index = CallbackProperty(0)
    step_complete = CallbackProperty(False)
    max_stage_index = CallbackProperty(0)
    stages = DictCallbackProperty()
    teacher_user = CallbackProperty()
    student_user = CallbackProperty()
    classroom = CallbackProperty()
    mc_scoring = DictCallbackProperty()
    total_score = CallbackProperty(0)
    has_scoring = CallbackProperty(True)

    def __init__(self, session, *args, **kwargs):
        super().__init__(*args, **kwargs)

        self._session = session

        # When the step index or completion status changes, store that change
        # in the stage state
        add_callback(self, 'step_index', self._on_step_index_changed)
        add_callback(self, 'step_complete', self._on_step_complete_changed)
        add_callback(self, 'stage_index', self._on_stage_index_changed)
        add_callback(self, 'mc_scoring', self._update_total_score)

<<<<<<< HEAD
    @debounce(wait=2)
    def write_to_db(self, *args, **kwargs):
=======
    def _on_stage_index_changed(self, value):
        self.max_stage_index = max(self.max_stage_index, value)
>>>>>>> b045aa45
        self.hub.broadcast(WriteToDatabaseMessage(self))

    def _modified_import_dict(self, state_dict):
        d = super()._modified_dict(state_dict)

        # We want to make sure that we don't set the model_id ourselves
        # since this will completely break the frontend's ability to
        # find our widgets
        if "stages" in d:
            for v in d["stages"].values():
                if "model_id" in v:
                    del v["model_id"]
        return d

    def _on_stage_index_changed(self, value):
        self.write_to_db()

    def _on_step_index_changed(self, value):
        self.stages[self.stage_index]['step_index'] = value
        self.step_index = min(value, len(self.stages[self.stage_index]['steps'])-1)
        self.step_complete = self.stages[self.stage_index]['steps'][
            self.step_index]['completed']
        self.write_to_db()

    def _on_step_complete_changed(self, value):
        self.stages[self.stage_index]['steps'][self.step_index][
            'completed'] = value
        self.write_to_db()

    def viewers(self):
        return self.app.viewers

    def _update_total_score(self, mc_scoring):
        self.total_score = sum(mc["score"] for stage in mc_scoring.values() for mc in stage.values())
        self.write_to_db()

    # Data can be data, a subset, or a subset group
    def set_layer_visible(self, data, viewers):
        for viewer in self.viewers():
            for layer in viewer.layers:
                if layer.state.layer.label == data.label:
                    layer.state.visible = viewer in viewers

    def setup_for_student(self, app_state):
        self.student_user = app_state.student
        self.classroom = app_state.classroom

    def update_from_dict(self, state_dict):
        state_dict = { k : v for k, v in state_dict.items() if k not in self._NONSERIALIZED_PROPERTIES }
        super().update_from_dict(state_dict)

    def as_dict(self):
        state_dict = super().as_dict()
        return { k : v for k, v in state_dict.items() if k not in self._NONSERIALIZED_PROPERTIES }

class Stage(TemplateMixin):
    template = Unicode().tag(sync=True)
    story_state = GlueState().tag(sync=True)
    stage_state = GlueState().tag(sync=True)
    app_state = GlueState().tag(sync=True)
    stage_icon = Unicode().tag(sync=True)
    title = Unicode().tag(sync=True)
    subtitle = Unicode().tag(sync=True)
    viewers = Dict().tag(sync=True, **widget_serialization)
    widgets = Dict().tag(sync=True, **widget_serialization)

    def __init__(self, session, story_state, app_state, *args, **kwargs):
        super().__init__(*args, **kwargs)

        self._session = session
        self.story_state = story_state
        self.app_state = app_state

        self.index = 0

    def add_viewer(self, cls, label, viewer_label=None, data=None, layout=ViewerLayout, show_toolbar=True):
        viewer = self.app.new_data_viewer(cls, data=data, show=False)
        if viewer_label is not None:
            viewer.LABEL = viewer_label
        current_viewers = {k: v for k, v in self.viewers.items()}
        viewer_layout = layout(viewer, classes=[label])
        viewer_layout.show_toolbar = show_toolbar
        current_viewers.update({label: viewer_layout})
        self.viewers = current_viewers

        return viewer

    def add_widget(self, widget, label):
        current_widget = {k: v for k, v in self.widgets.items()}
        current_widget.update({label:widget})
        self.widgets = current_widget

    def get_viewer(self, label):
        return self.viewers[label].viewer

    def get_widget(self, label):
        return self.widgets[label]

    def set_viewer_attributes(self, viewer, dc_name, **kwargs):
        data = self.data_collection[dc_name]

        for k, v in kwargs.items():
            setattr(viewer.state, k, data.id[v])

    def add_link(self, from_dc_name, from_att, to_dc_name, to_att):
        from_dc = self.data_collection[from_dc_name]
        to_dc = self.data_collection[to_dc_name]

        self.app.add_link(from_dc, from_att, to_dc, to_att)

    def add_component(self, component, label):
        if self.components is None:
            self.components = {}

        current_components = {k: v for k, v in self.components.items()}
        current_components.update({label: component})
        self.components = current_components

    def get_component(self, label):
        return self.components[label]

    def add_data(self, data):
        self.data_collection.append(data)

    def get_data(self, dc_name):
        return self.data_collection[dc_name]

    def get_data_component(self, dc_name, id):
        data = self.data_collection[dc_name]
        return data.id[id]

    def update_data_value(self, dc_name, comp_name, value, index):
        data = self.data_collection[dc_name]
        values = data[comp_name]
        values[index] = value
        data.update_components({data.id[comp_name] : values})

    # JC: 
    # I've added a multi-update function primarily for story-specific subclasses
    # i.e. a subclass can overwrite this method with some extra behavior
    # for example, the Hubble story will sometimes make a database update on a call.
    # It's nice to be able to have ALL the updates before something like that
    def update_data_values(self, dc_name, values, index):
        data = self.data_collection[dc_name]
        comp_dict = {}
        for comp, value in values.items():
            vals = data[comp]
            vals[index] = value
            comp_dict[data.id[comp]] = vals
        data.update_components(comp_dict)

    def add_data_values(self, dc_name, values):
        data = self.data_collection[dc_name]
        main_components = [x.label for x in data.main_components]
        component_dict = {c : list(data[c]) for c in main_components}
        for component, vals in component_dict.items():
            vals.append(values.get(component, None))
        new_data = Data(label=data.label, **component_dict)
        self.story_state.make_data_writeable(new_data)
        data.update_values_from_data(new_data)

    def get_data_indices(self, dc_name, component, condition, single=False):
        data = self.data_collection[dc_name]
        component = data[component]
        if single:
            return next((index for index, x in enumerate(component) if condition(x)), None)
        else:
            return list(index for index, x in enumerate(component) if condition(x))

    def remove_data_values(self, dc_name, component, condition, single=False):
        indices = self.get_data_indices(dc_name, component, condition, single=single)
        if single:
            indices = [indices]
        data = self.get_data(dc_name)
        component = data[component]
        main_components = [x.label for x in data.main_components]
        component_dict = {c : delete(data[c], indices) for c in main_components}
        new_data = Data(label=data.label, **component_dict)
        self.story_state.make_data_writeable(new_data)
        data.update_values_from_data(new_data)

    def vue_set_step_index(self, value):
        self.story_state.step_index = value

    def vue_set_step_complete(self, value):
        self.story_state.step_complete = value

    def vue_set_viewer_nticks(self, args):
        viewer = self.get_viewer(args["viewer"])
        nticks = args["nticks"]
        axis = args["axis"]
        if axis == "x":
            viewer.state.nxticks = nticks
        elif axis == "y":
            viewer.state.nyticks = nticks<|MERGE_RESOLUTION|>--- conflicted
+++ resolved
@@ -60,13 +60,8 @@
         add_callback(self, 'stage_index', self._on_stage_index_changed)
         add_callback(self, 'mc_scoring', self._update_total_score)
 
-<<<<<<< HEAD
     @debounce(wait=2)
     def write_to_db(self, *args, **kwargs):
-=======
-    def _on_stage_index_changed(self, value):
-        self.max_stage_index = max(self.max_stage_index, value)
->>>>>>> b045aa45
         self.hub.broadcast(WriteToDatabaseMessage(self))
 
     def _modified_import_dict(self, state_dict):
@@ -82,6 +77,7 @@
         return d
 
     def _on_stage_index_changed(self, value):
+        self.max_stage_index = max(self.max_stage_index, value)
         self.write_to_db()
 
     def _on_step_index_changed(self, value):
