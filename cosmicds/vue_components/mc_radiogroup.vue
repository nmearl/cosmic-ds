--- conflicted
+++ resolved
@@ -11,23 +11,14 @@
       <v-radio
         v-for="[index, option] of radioOptions.entries()"
         :key="index"
-<<<<<<< HEAD
-        :color="color(index)"
+        :color="color(index) accent-3`"
         @change="selectChoice(index)"
-      >
-        <template v-slot:label>
-          <div>
-          {{ option }}
-=======
-        :color="`${color(index)} accent-3`"
-        @mouseup="selectChoice(index)"
       >
         <template v-slot:label>
           <div
             @mouseup="selectChoice(index)"
           >
-            {{ option }}
->>>>>>> bb61dd88
+          {{ option }}
           </div>
         </template>
       </v-radio>
@@ -41,14 +32,13 @@
         :class="`${color(feedbackIndex)}--text text--darken-4`"
         v-html="feedbacks[feedbackIndex]"
       >
-<<<<<<< HEAD
         <span
           :class="`${color(feedbackIndex)}--text`" 
           v-html="feedbacks[feedbackIndex]"
         >
         </span>
-      </div>
-    </div>
+      </span>
+    </v-alert>
     <div
       v-if="complete"
       class="text-right">
@@ -56,12 +46,6 @@
         {{ `Score: ${score(tries)} points` }}
       </span>
     </div>
-
-=======
-        {{ feedbacks[feedbackIndex] }}
-      </span>
-    </v-alert>
->>>>>>> bb61dd88
   </v-container>
 </template>
 
