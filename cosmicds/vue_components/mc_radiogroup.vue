--- conflicted
+++ resolved
@@ -30,19 +30,9 @@
       <span
         :class="`${color(feedbackIndex)}--text text--darken-4`"
       >
-<<<<<<< HEAD
         {{ feedbacks[feedbackIndex] }}
       </span>
     </v-alert>
-=======
-        <span
-          :class="`${color(feedbackIndex)}--text`" 
-          v-html="feedbacks[feedbackIndex]"
-        >
-        </span>
-      </div>
-    </div>
->>>>>>> bbb7ff14
   </v-container>
 </template>
 
