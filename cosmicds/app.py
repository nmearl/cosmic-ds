from os.path import join
from pathlib import Path

from astropy.modeling import models, fitting
from bqplot_image_gl import LinesGL
from echo import CallbackProperty
from echo.core import add_callback
from glue.core.state_objects import State
from glue_jupyter.app import JupyterApplication
from glue_jupyter.bqplot.histogram import BqplotHistogramView
from glue_jupyter.bqplot.image import BqplotImageView
from glue_jupyter.bqplot.scatter import BqplotScatterView
from glue_jupyter.state_traitlets_helpers import GlueState
from glue_wwt.viewer.jupyter_viewer import WWTJupyterViewer
from ipyvuetify import VuetifyTemplate
from ipywidgets import widget_serialization
from numpy import unique
from traitlets import Dict, List

from .components.footer import Footer
# When we have multiple components, change above to
# from .components import *
from .components.viewer_layout import ViewerLayout
from .utils import age_in_gyr, line_mark, load_template, update_figure_css, vertical_line_mark
from .components.dialog import Dialog

# Within ipywidgets - update calls only happen in certain instances.
# Tom added this glue state to allow 2-way binding and force communication that we want explicitly controlled between front end and back end.
class ApplicationState(State):
    over_model = CallbackProperty(1)
    col_tab_model = CallbackProperty(0)
    est_model = CallbackProperty(0)
<<<<<<< HEAD
=======

    gal_snackbar = CallbackProperty(0)
    dist_snackbar = CallbackProperty(0)
    marker_snackbar = CallbackProperty(0)
    vel_snackbar = CallbackProperty(0)
    data_ready_snackbar = CallbackProperty(0)

    gal_selected = CallbackProperty(0)
    dist_measured = CallbackProperty(0)
    marker_set = CallbackProperty(0)
    vel_measured = CallbackProperty(0)
    adddata_disabled = CallbackProperty(1)
    prev1_disabled = CallbackProperty(1)
    next1_disabled = CallbackProperty(1)

    haro_on = CallbackProperty("d-none")
    marker_on = CallbackProperty("d-none")
    galaxy_dist = CallbackProperty("")
    galaxy_vel = CallbackProperty("")

    draw_on = CallbackProperty(0)
    bestfit_on = CallbackProperty(0)

    hubble_comparison_selections = CallbackProperty([0])
    class_histogram_selections = CallbackProperty([0])
    alldata_histogram_selections = CallbackProperty([0,1])
    sandbox_histogram_selections = CallbackProperty([0])
>>>>>>> 8264d1de

    gal_snackbar = CallbackProperty(0)
    dist_snackbar = CallbackProperty(0)
    vel_snackbar = CallbackProperty(0)
    data_ready_snackbar = CallbackProperty(0)

    gal_selected = CallbackProperty(0)
    dist_measured = CallbackProperty(0)
    vel_measured = CallbackProperty(0)
    prev1_disabled = CallbackProperty(1)
    adddata_disabled = CallbackProperty(1)
    next1_disabled = CallbackProperty(1)

    haro_on = CallbackProperty("d-none")
    galaxy_dist = CallbackProperty("")

<<<<<<< HEAD

=======
>>>>>>> 8264d1de
# Everything in this class is exposed directly to the app.vue.
class Application(VuetifyTemplate):
    _metadata = Dict({"mount_id": "content"}).tag(sync=True)
    state = GlueState().tag(sync=True)
    template = load_template("app.vue", __file__).tag(sync=True)
    viewers = Dict().tag(sync=True, **widget_serialization)
    items = List().tag(sync=True)
    vue_components = Dict().tag(sync=True, **widget_serialization)

    def __init__(self, *args, **kwargs):
        super().__init__(*args, **kwargs)

        # Load the vue components through the ipyvuetify machinery. We add the
        # html tag we want and an instance of the component class as a
        # key-value pair to the components dictionary.
        self.components = {'c-footer': Footer(self)
                        # THE FOLLOWING REPLACED WITH video_dialog.vue component in data/vue_components
                        #    'c-dialog-vel': Dialog(
                        #        self,
                        #        launch_button_text="Learn more",
                        #        title_text="How do we measure galaxy velocity?",
                        #        content_text="Verbiage about comparing observed & rest wavelengths of absorption/emission lines",
                        #        accept_button_text="Close"),
                        #    'c-dialog-age': Dialog(
                        #        self,
                        #        launch_button_text="Learn more",
                        #        title_text="How do we estimate age of the universe?",
                        #        content_text="Verbiage about how the slope of the Hubble plot is the inverse of the age of the universe.",
                        #        accept_button_text="Close")
        }

        self.state = ApplicationState()
        self._application_handler = JupyterApplication()

        # State callbacks
        add_callback(self.state, 'hubble_comparison_selections', self._hubble_comparison_selection_update)
        add_callback(self.state, 'class_histogram_selections', self._class_histogram_selection_update)
        add_callback(self.state, 'alldata_histogram_selections', self._alldata_histogram_selection_update)
        add_callback(self.state, 'sandbox_histogram_selections', self._sandbox_histogram_selection_update)

        # Load the galaxy position data
        # This adds the file to the glue data collection at the top level
        data_dir = str(Path(__file__).parent / "data")
        output_dir = join(data_dir, "hubble_simulation", "output")
        self._application_handler.load_data(join(data_dir, "galaxy_data.csv"), 
            label='galaxy_data')

        # Load some simulated measurements as summary data
        datasets =[
            "HubbleData_ClassSample",
            "HubbleData_All",
            "HubbleSummary_ClassSample",
            "HubbleSummary_Students",
            "HubbleSummary_Classes"
        ]
        for dataset in datasets:
            self._application_handler.load_data(join(output_dir, f"{dataset}.csv"), label=dataset)

<<<<<<< HEAD
        # Load some simulated age data
        self._application_handler.load_data(
            str(Path(__file__).parent / "data" / "hubble_simulation" /
                "output" / "HubbleSummary_Classes.csv"),
            label='HubbleSummary_Classes')
=======
>>>>>>> 8264d1de

        # Instantiate the initial viewers
        # Image viewer used for the 2D spectrum selection
        image_viewer = self._application_handler.new_data_viewer(
            BqplotImageView, data=None, show=False)

        # Scatter viewers used for the display of the measured galaxy data
        hub_viewers = [self._application_handler.new_data_viewer(BqplotScatterView, data=None, show=False) for _ in range(3)]
        hub_const_viewer, hub_fit_viewer, hub_comparison_viewer = hub_viewers

        # Create a subset for the student
        class_data = self.data_collection['HubbleData_ClassSample']
        student_subset = class_data.new_subset(class_data.id["student_id"] == 1, label="Student 1")

        # Set up the scatter viewers
        style_path = str(Path(__file__).parent / "data" /
                                        "styles" / "default_scatter.json")
        for viewer in hub_viewers:

            # Add the data from the first student
            viewer.add_subset(student_subset)

            # Set the x and y attributes of the viewer
            viewer.state.x_att = class_data.id['distance']
            viewer.state.y_att = class_data.id['velocity']

<<<<<<< HEAD
        data = self.data_collection['HubbleData_ClassSample']
        hub_const_viewer.state.x_att = data.id['distance']
        hub_const_viewer.state.y_att = data.id['velocity']
=======
            # Update the viewer CSS
            update_figure_css(viewer, style_path=style_path)
>>>>>>> 8264d1de

        # The Hubble comparison viewer should get the class and all public data as well
        all_data = self.data_collection['HubbleData_All']
        self._application_handler.add_link(class_data, 'distance', all_data, 'distance')
        self._application_handler.add_link(class_data, 'velocity', all_data, 'velocity')
        hub_comparison_viewer.add_data(class_data)
        hub_comparison_viewer.layers[-1].state.visible = False
        hub_comparison_viewer.add_data(all_data)
        hub_comparison_viewer.layers[-1].state.visible = False
        update_figure_css(hub_comparison_viewer, style_path=style_path)

        # For convenience, we attach the relevant data sets to the application instance
        self._class_data = class_data
        self._student_data = student_subset
        self._all_data = all_data

        # Link the age components of the summary data sets
        self._application_handler.add_link(self.data_collection['HubbleSummary_Students'], 'age', self.data_collection['HubbleSummary_Classes'], 'age')
        self._application_handler.add_link(self.data_collection['HubbleSummary_ClassSample'], 'age', self.data_collection['HubbleSummary_Classes'], 'age')

        # Scatter viewer used for the galaxy selection
        gal_viewer = self._application_handler.new_data_viewer(
            BqplotScatterView, data=self.data_collection['galaxy_data'],
            show=False)

<<<<<<< HEAD
        # Histogram viewer for age distribution
        age_distr_viewer = self._application_handler.new_data_viewer(
            BqplotHistogramView, data=self.data_collection['HubbleSummary_Classes'], show=False)
=======
        # Histogram viewers for age distribution
        age_distr_viewers = [self._application_handler.new_data_viewer(BqplotHistogramView, data=None, show=False) for _ in range(3)]
        class_distr_viewer, all_distr_viewer, sandbox_distr_viewer = age_distr_viewers

        # The class distribution viewer and the 'sandbox' histogram viewer
        # both need the data for students in the class
        for viewer in [class_distr_viewer, sandbox_distr_viewer]:
            viewer.add_data(self.data_collection["HubbleSummary_ClassSample"])
            viewer.layers[-1].state.color = 'orange'
            viewer.figure.marks[-1].opacities = [0.5]

        # The histogram viewer that shows the overall distribution
        # and the 'sandbox' histogram viewer both need the summary data
        # for all students and classes
        for viewer in [all_distr_viewer, sandbox_distr_viewer]:
            viewer.add_data(self.data_collection['HubbleSummary_Students'])
            viewer.layers[-1].state.color = 'blue'
            viewer.figure.marks[-1].opacities = [0.5]
            viewer.add_data(self.data_collection['HubbleSummary_Classes'])
            viewer.layers[-1].state.color = 'red'
            viewer.figure.marks[-1].opacities = [0.5]
            viewer.state.normalize = True
            viewer.state.y_min = 0
            viewer.state.y_max = 1
            viewer.state.hist_n_bin = 20

        # Set all of the histogram viewers to use age as the distribution attribute
        class_distr_viewer.state.x_att = self.data_collection["HubbleSummary_ClassSample"].id['age']
        all_distr_viewer.state.x_att = self.data_collection["HubbleSummary_Students"].id['age']
        sandbox_distr_viewer.state.x_att = self.data_collection["HubbleSummary_Students"].id['age']
>>>>>>> 8264d1de

        # TO DO: Currently, the glue-wwt package requires qt binding even if we
        #  only intend to use the juptyer viewer.
        wwt_viewer = self._application_handler.new_data_viewer(
            WWTJupyterViewer, data=self.data_collection['galaxy_data'], show=False)

        data = self.data_collection['galaxy_data']
        wwt_viewer.state.lon_att = data.id['RA_deg']
        wwt_viewer.state.lat_att = data.id['Dec_deg']

<<<<<<< HEAD
        data = self.data_collection['HubbleSummary_Classes']
        age_distr_viewer.state.x_att = data.id['age']
=======
        # Any lines that we've obtained from fitting
        # Entries have the form (line, data UUID)
        # These are keyed by viewer id
        self._fit_lines = {}

        # The slopes that we've fit to any data sets
        # This is keyed by the UUID of the data
        self._fit_slopes = {}

        # Any vertical line marks on histograms
        # keyed by viewer id
        self._histogram_lines = {}
>>>>>>> 8264d1de

        # scatter_viewer_layout = vuetify_layout_factory(gal_viewer)

        # Store an internal collection of the glue viewer objects
        self._viewer_handlers = {
            'image_viewer': image_viewer, 
            'gal_viewer': gal_viewer,
            'hub_const_viewer': hub_const_viewer,
            'hub_comparison_viewer': hub_comparison_viewer,
            'hub_fit_viewer': hub_fit_viewer,
            'wwt_viewer': wwt_viewer,
            'class_distr_viewer': class_distr_viewer,
            'all_distr_viewer': all_distr_viewer,
            'sandbox_distr_viewer': sandbox_distr_viewer
        }

        # Store a front-end accessible collection of renderable ipywidgets
        self.viewers = { k : ViewerLayout(v) for k, v in self._viewer_handlers.items() }

        # Make sure that the initial layer visibilities match the state
        self._class_histogram_selection_update(self.state.class_histogram_selections)
        self._alldata_histogram_selection_update(self.state.alldata_histogram_selections)
        self._sandbox_histogram_selection_update(self.state.sandbox_histogram_selections)

    def reload(self):
        """
        Reload only the UI elements of the application.
        """
        self.template = load_template("app.vue", __file__, traitlet=False)

    @property
    def session(self):
        """
        Underlying glue-jupyter application session instance.
        """
        return self._application_handler.session

    @property
    def data_collection(self):
        """
        Underlying glue-jupyter application data collection instance.
        """
        return self._application_handler.data_collection

    #def vue_fit_lines(self, viewer_id, data_ids=None, clear_others=False, aggregate=False):
    def vue_fit_lines(self, args):
        """
        This function handles line fitting, with the specifics of the fitting
        controlled by the arguments.

        Parameters
        ----------
        args: dict
            A dictionary of arguments, with following entries:

        viewer_id : str
            The identifier for the viewer to use.
        layer_indices : List[int]
            (Optional) A list of the indices of the layers that should be fit to. 
            If not specified, a line is fit for every layer present in 
            the viewer.
        clear_others: bool
            (Optional) If true, all old lines present on this viewer will be cleared.
            Otherwise, only old lines for the selected data ids will be cleared;
            lines for other layers will be left as they are. Default is False.
        aggregate: bool
            (Optional) If true, the data for all specified layers is concatenated and a
            single fit is done for the combined data. Otherwise, a separate fit
            is done for each layer. Default is False.
        """

        viewer_id = args['viewer_id']
        layer_indices = args.get('layers')
        clear_others = args.get('clear_others') or False
        aggregate = args.get('aggregate') or False
        viewer = self._viewer_handlers[viewer_id]

        if layer_indices is None:
            layer_indices = list(range(len(viewer.layers)))
        layers = [layer for index, layer in enumerate(viewer.layers) if layer.state.visible and index in layer_indices]
        
        if aggregate:
            self._fit_lines_aggregate(viewer_id, layers, clear_others)
        else:
            self._fit_lines_layers(viewer_id, layers, clear_others)

    def _fit_lines_layers(self, viewer_id, layers, clear_others=False):
        viewer = self._viewer_handlers[viewer_id]
        figure = viewer.figure

        data_ids = [layer.state.layer.uuid for layer in layers]

        lines, ids = [], []
        for layer in layers:

            # Get the data (which may actually be a Data object,
            # or represent a subset
            data = layer.state.layer

            # Do the line fit
            x_arr = data[viewer.state.x_att]
            y_arr = data[viewer.state.y_att]
            fit = fitting.LinearLSQFitter()
            line_init = models.Linear1D(intercept=0, fixed={'intercept':True})
            fitted_line = fit(line_init, x_arr, y_arr)
            x = [0, 2*viewer.state.x_max] # For now, the line spans from 0 to twice the edge of the viewer
            y = fitted_line(x)

            # Create the fit line object
            # Keep track of this line and its slope
            start_x, end_x = x
            start_y, end_y = y
            line = line_mark(layer, start_x, start_y, end_x, end_y, layer.state.color)
            lines.append(line)
            ids.append(data.uuid)
            
            # Keep track of this slope for later use
            self._fit_slopes[data.uuid] = fitted_line.slope.value

        # Since the glupyter viewer doesn't have an option for lines
        # we just draw the fit lines directly onto the bqplot figure
        # If we previously drew any lines in this viewer, remove them
        old_items = self._fit_lines.get(viewer_id, [])
        to_clear, to_keep = [], []
        for item in old_items:
            if clear_others or (item[1] in data_ids):
                to_clear.append(item)
            else:
                to_keep.append(item)
        marks_to_clear = [x[0] for x in to_clear]
        marks_to_keep = [x for x in figure.marks if x not in marks_to_clear]
        figure.marks = marks_to_keep + lines
        self._fit_lines[viewer_id] = to_keep + list(zip(lines, ids))

    def _fit_lines_aggregate(self, viewer_id, layers, clear_others=False):
        viewer = self._viewer_handlers[viewer_id]
        figure = viewer.figure

        x, y = [], []
        for layer in layers:

            # Get the data (which may actually be a Data object,
            # or represent a subset
            data = layer.state.layer

            # Do the line fit
            x_arr = data[viewer.state.x_att]
            y_arr = data[viewer.state.y_att]
            x.extend(list(x_arr))
            y.extend(list(y_arr))

        fit = fitting.LinearLSQFitter()
        line_init = models.Linear1D(intercept=0, fixed={'intercept':True})
        fitted_line = fit(line_init, x, y)
        x = [0, 2*viewer.state.x_max] # For now, the line spans from 0 to twice the edge of the viewer
        y = fitted_line(x)

        # Create the fit line object
        # Keep track of this line and its slope
        start_x, end_x = x
        start_y, end_y = y
        line = line_mark(layers[0], start_x, start_y, end_x, end_y, 'black')
        self._fit_slopes['aggregate_%s' % viewer_id] = fitted_line.slope.value

         # Since the glupyter viewer doesn't have an option for lines
        # we just draw the fit line directly onto the bqplot figure
        # If we previously drew any lines in this viewer, remove them
        old_items = self._fit_lines.get(viewer_id, [])
        to_clear, to_keep = [], []
        for item in old_items:
            if clear_others or (item[1] == 'aggregate'):
                to_clear.append(item)
            else:
                to_keep.append(item)
        marks_to_clear = [x[0] for x in to_clear]
        marks_to_keep = [x for x in figure.marks if x not in marks_to_clear]
        figure.marks = marks_to_keep + [line]
        self._fit_lines[viewer_id] = to_keep + [(line, 'aggregate')]

    def vue_clear_lines(self, viewer_id):
        """
        "Clears all fit lines for the given viewer.
        """
        viewer = self._viewer_handlers[viewer_id]
        figure = viewer.figure

        old_items = self._fit_lines.get(viewer_id, [])
        old_marks = [x[0] for x in old_items]

        figure.marks = [mark for mark in figure.marks if mark not in old_marks]
        self._fit_lines[viewer_id] = []

    def vue_add_data_to_viewers(self, viewer_ids):
        for viewer_id in viewer_ids:
            viewer = self._viewer_handlers[viewer_id]
            if viewer_id == 'hub_const_viewer':
                data = self.data_collection['HubbleData_ClassSample']
                viewer.add_data(data)
                viewer.x_att = data.id['Distance']
                viewer.y_att = data.id['Velocity']
            elif viewer_id == 'wwt_viewer':
                data = self.data_collection['galaxy_data']
                viewer.add_data(data)
                viewer.lon_att = data.id['RA_deg']
                viewer.lat_att = data.id['Dec_deg']
            elif viewer_id == 'age_distr_viewer':
                data = self.data_collection['HubbleSummary_Overall']
                viewer.add_data(data)
                viewer.x_att = data.id['age']
<<<<<<< HEAD
            
=======

    def _hubble_comparison_selection_update(self, selections):
        # Indices:
        # 0: Student's data
        # 1: Their class's data
        # 2: All public data
        viewer_id = 'hub_comparison_viewer'
        viewer = self._viewer_handlers[viewer_id]
        data = [self._student_data, self._class_data, self._all_data]
        uuids = [x.uuid for (i,x) in enumerate(data) if i in selections]

        for layer in viewer.layers:
            layer.state.visible = layer.state.layer.uuid in uuids
        
        # We only want to show lines for the layers that are visible
        line_info = self._fit_lines.get(viewer_id, [])
        all_lines = [x[0] for x in line_info]
        
        figure = viewer.figure
        not_lines = [mark for mark in figure.marks if mark not in all_lines]
        lines = [x[0] for x in line_info if x[1] in uuids]
        figure.marks = not_lines + lines

    def _histogram_selection_update(self, selections, viewer_id, line_options=[], layer_mapping=None):
        """
        Callback function to be executed when the selections corresponding to one of
        the histogram viewers is changed.

        Parameters
        ----------
        selections : List[int]
            The indices of the selected options.
        viewer_id : str
            The identifier for the viewer to use.
        layer_mapping : Dict[int,int]
            (Optional) A dictionary mapping the indices of glue layers to the selection
            indices. If not given, the layer at a given index will be mapped to
            the selection option at the same index.
        line_options: List[Tuple[int, float, str]]
            (Optional) A list of tuple of options (index, slope, color) for the vertical
            lines to be plotted.
        """
        viewer = self._viewer_handlers[viewer_id]
        first_layer = viewer.layers[0]

        layer_mapping = layer_mapping or { x : x for x in range(len(viewer.layers)) }
        for index, layer in enumerate(viewer.layers):
            layer.state.visible = layer_mapping[index] in selections

        lines = []
        for index, slope, color in line_options:
            if index in selections and slope is not None:
                age = age_in_gyr(slope)
                line = vertical_line_mark(first_layer, age, color)
                lines.append(line)

        figure = viewer.figure
        old_lines = self._histogram_lines.get(viewer_id, [])
        figure.marks = [mark for mark in figure.marks if not mark in old_lines] + lines
        self._histogram_lines[viewer_id] = lines
            
    def _class_histogram_selection_update(self, selections):
        """
        Specialization of _histogram_selection_update for the case of the class histogram.

        Parameters
        ----------
        selections : List[int]
            The indices of the selected options. The indices in this case represent:
            * 0: Individual students (glue layer)
            * 1: Student's value (line mark)
            * 2: Class's value (line mark)
        """
        line_options = [
            (1, self.student_slope, 'red'),
            (2, self.class_slope, 'blue')
        ]
        self._histogram_selection_update(selections, 'class_distr_viewer', line_options=line_options)
    
    def _alldata_histogram_selection_update(self, selections):
        """
        Specialization of _histogram_selection_update for the case of the histogram of all data.

        Parameters
        ----------
        selections : List[int]
            The indices of the selected options. The indices in this case represent:
            * 0: All students (glue layer)
            * 1: All students (glue layer)
        """
        self._histogram_selection_update(selections, 'all_distr_viewer')
    
    def _sandbox_histogram_selection_update(self, selections):
        """
        Specialization of _histogram_selection_update for the case of the final 'sandbox' histogram.

        Parameters
        ----------
        selections : List[int]
            The indices of the selected options. The indices in this case represent:
            * 0: Students in the class (glue layer)
            * 1: All students (glue layer)
            * 2: Students from all classes (glue layer)
            * 3: This class's age (line mark)
            * 4: Age from all data (line mark)
            * 5: Student's age (line mark)
        """
        line_options = [
            (3, self.class_slope, 'purple'),
            (4, self.all_slope, 'green'),
            (5, self.student_slope, 'black')
        ]
        self._histogram_selection_update(selections, 'sandbox_distr_viewer', line_options=line_options)

    # These three properties provide convenient access to the slopes of the the fit lines
    # for the student's data, the class's data, and all of the data
    @property
    def student_slope(self):
        return self._fit_slopes.get(self._student_data.uuid)

    @property
    def class_slope(self):
        return self._fit_slopes.get(self._class_data.uuid)

    @property
    def all_slope(self):
        return self._fit_slopes.get(self._all_data.uuid)
>>>>>>> 8264d1de
<|MERGE_RESOLUTION|>--- conflicted
+++ resolved
@@ -30,8 +30,6 @@
     over_model = CallbackProperty(1)
     col_tab_model = CallbackProperty(0)
     est_model = CallbackProperty(0)
-<<<<<<< HEAD
-=======
 
     gal_snackbar = CallbackProperty(0)
     dist_snackbar = CallbackProperty(0)
@@ -59,27 +57,8 @@
     class_histogram_selections = CallbackProperty([0])
     alldata_histogram_selections = CallbackProperty([0,1])
     sandbox_histogram_selections = CallbackProperty([0])
->>>>>>> 8264d1de
-
-    gal_snackbar = CallbackProperty(0)
-    dist_snackbar = CallbackProperty(0)
-    vel_snackbar = CallbackProperty(0)
-    data_ready_snackbar = CallbackProperty(0)
-
-    gal_selected = CallbackProperty(0)
-    dist_measured = CallbackProperty(0)
-    vel_measured = CallbackProperty(0)
-    prev1_disabled = CallbackProperty(1)
-    adddata_disabled = CallbackProperty(1)
-    next1_disabled = CallbackProperty(1)
-
-    haro_on = CallbackProperty("d-none")
-    galaxy_dist = CallbackProperty("")
-
-<<<<<<< HEAD
-
-=======
->>>>>>> 8264d1de
+
+
 # Everything in this class is exposed directly to the app.vue.
 class Application(VuetifyTemplate):
     _metadata = Dict({"mount_id": "content"}).tag(sync=True)
@@ -138,15 +117,6 @@
         for dataset in datasets:
             self._application_handler.load_data(join(output_dir, f"{dataset}.csv"), label=dataset)
 
-<<<<<<< HEAD
-        # Load some simulated age data
-        self._application_handler.load_data(
-            str(Path(__file__).parent / "data" / "hubble_simulation" /
-                "output" / "HubbleSummary_Classes.csv"),
-            label='HubbleSummary_Classes')
-=======
->>>>>>> 8264d1de
-
         # Instantiate the initial viewers
         # Image viewer used for the 2D spectrum selection
         image_viewer = self._application_handler.new_data_viewer(
@@ -172,14 +142,8 @@
             viewer.state.x_att = class_data.id['distance']
             viewer.state.y_att = class_data.id['velocity']
 
-<<<<<<< HEAD
-        data = self.data_collection['HubbleData_ClassSample']
-        hub_const_viewer.state.x_att = data.id['distance']
-        hub_const_viewer.state.y_att = data.id['velocity']
-=======
             # Update the viewer CSS
             update_figure_css(viewer, style_path=style_path)
->>>>>>> 8264d1de
 
         # The Hubble comparison viewer should get the class and all public data as well
         all_data = self.data_collection['HubbleData_All']
@@ -205,11 +169,6 @@
             BqplotScatterView, data=self.data_collection['galaxy_data'],
             show=False)
 
-<<<<<<< HEAD
-        # Histogram viewer for age distribution
-        age_distr_viewer = self._application_handler.new_data_viewer(
-            BqplotHistogramView, data=self.data_collection['HubbleSummary_Classes'], show=False)
-=======
         # Histogram viewers for age distribution
         age_distr_viewers = [self._application_handler.new_data_viewer(BqplotHistogramView, data=None, show=False) for _ in range(3)]
         class_distr_viewer, all_distr_viewer, sandbox_distr_viewer = age_distr_viewers
@@ -240,7 +199,6 @@
         class_distr_viewer.state.x_att = self.data_collection["HubbleSummary_ClassSample"].id['age']
         all_distr_viewer.state.x_att = self.data_collection["HubbleSummary_Students"].id['age']
         sandbox_distr_viewer.state.x_att = self.data_collection["HubbleSummary_Students"].id['age']
->>>>>>> 8264d1de
 
         # TO DO: Currently, the glue-wwt package requires qt binding even if we
         #  only intend to use the juptyer viewer.
@@ -251,10 +209,6 @@
         wwt_viewer.state.lon_att = data.id['RA_deg']
         wwt_viewer.state.lat_att = data.id['Dec_deg']
 
-<<<<<<< HEAD
-        data = self.data_collection['HubbleSummary_Classes']
-        age_distr_viewer.state.x_att = data.id['age']
-=======
         # Any lines that we've obtained from fitting
         # Entries have the form (line, data UUID)
         # These are keyed by viewer id
@@ -267,7 +221,6 @@
         # Any vertical line marks on histograms
         # keyed by viewer id
         self._histogram_lines = {}
->>>>>>> 8264d1de
 
         # scatter_viewer_layout = vuetify_layout_factory(gal_viewer)
 
@@ -477,9 +430,6 @@
                 data = self.data_collection['HubbleSummary_Overall']
                 viewer.add_data(data)
                 viewer.x_att = data.id['age']
-<<<<<<< HEAD
-            
-=======
 
     def _hubble_comparison_selection_update(self, selections):
         # Indices:
@@ -606,5 +556,4 @@
 
     @property
     def all_slope(self):
-        return self._fit_slopes.get(self._all_data.uuid)
->>>>>>> 8264d1de
+        return self._fit_slopes.get(self._all_data.uuid)