from collections import Counter
import json
import os
from math import ceil, floor, log10
from requests import Session

from astropy.modeling import models, fitting
from bqplot.marks import Lines
from glue_jupyter.bqplot.histogram import BqplotHistogramLayerArtist
from glue_jupyter.bqplot.scatter import BqplotScatterLayerArtist
from glue.core.state_objects import State
import numpy as np
from threading import Timer
from traitlets import Unicode
from zmq.eventloop.ioloop import IOLoop

__all__ = [
    'load_template', 'update_figure_css', 'extend_tool',
    'convert_material_color', 'fit_line', 
    'line_mark', 'vertical_line_mark',
    'API_URL', 'CDSJSONEncoder', 'RepeatedTimer',
    'debounce'
]

# The URL for the CosmicDS API
API_URL = "https://api.cosmicds.cfa.harvard.edu"


# JC: I got parts of this from https://stackoverflow.com/a/57915246
class CDSJSONEncoder(json.JSONEncoder):
    def default(self, obj):
        if isinstance(obj, np.integer):
            return int(obj)
        if isinstance(obj, np.floating):
            return float(obj)
        if isinstance(obj, np.ndarray):
            return obj.tolist()
        if isinstance(obj, State):
            return obj.as_dict()
        return super(CDSJSONEncoder, self).default(obj)


# JC: I got this from https://stackoverflow.com/a/13151299
class RepeatedTimer(object):
    def __init__(self, interval, function, *args, **kwargs):
        self._timer = None
        self.interval = interval
        self.function = function
        self.args = args
        self.kwargs = kwargs
        self.is_running = False
        self.start()

    def _run(self):
        self.is_running = False
        loop = IOLoop()
        loop.make_current()
        self.start()
        self.function(*self.args, **self.kwargs)
        loop.close()

    def start(self):
        if not self.is_running:
            self._timer = Timer(self.interval, self._run)
            self._timer.start()
            self.is_running = True

    def stop(self):
        self._timer.cancel()
        self.is_running = False


def load_template(file_name, path=None, traitlet=False):
    """
    Load a vue template file and instantiate the appropriate traitlet object.

    Parameters
    ----------
    file_name : str
        The name of the template file.
    path : str
        The path to where the template file is stored. If none is given,
        assumes the directory where the python file calling this function
        resides.

    Returns
    -------
    `Unicode`
        The traitlet object used to hold the vue code.
    """
    path = os.path.dirname(path)

    with open(os.path.join(path, file_name)) as f:
        TEMPLATE = f.read()

    if traitlet:
        return Unicode(TEMPLATE)

    return TEMPLATE


def update_figure_css(viewer, style_dict=None, style_path=None):
    """
    Update the css of a BqPlot `~bqplot.figure.Figure` object.

    Parameters
    ----------
    viewer : `~glue_jupyter.bqplot.scatter.viewer.BqplotScatterView`
        The glue jupyter BqPlot viewer wrapper instance.
    style_dict : dict
        A dictionary containing the css attributes to be updated.
    style_path : string or `~pathlib.Path`
        A path to the ``.json`` file containing the css attributes to be
        parsed into a dictionary.
    """
    figure = viewer.figure_widget

    if style_path is not None:
        with open(style_path) as f:
            style_dict = json.load(f)

    fig_styles = style_dict.get('figure')
    viewer_styles = style_dict.get('viewer')

    # Update figure styles
    for k, v in fig_styles.items():
        # Update axes styles
        if k == 'axes':
            for ak, av in fig_styles.get('axes')[0].items():
                if ak == 'tick_values':
                    av = np.array(av)

                setattr(figure.axes[0], ak, av)

            for ak, av in fig_styles.get('axes')[1].items():
                if ak == 'tick_values':
                    av = np.array(av)

                setattr(figure.axes[1], ak, av)
        else:
            setattr(figure, k, v)

    # Update viewer styles
    for prop in viewer_styles:
        for k, v in viewer_styles.get(prop, {}).items():
            is_list = isinstance(v, list)
            for (index, layer) in enumerate(viewer.layers):
                viewer_prop = getattr(layer, prop)
                val = v[index % len(v)] if is_list else v
                setattr(viewer_prop, k, val)


def extend_tool(viewer, tool_id,
                activate_cb=None, deactivate_cb=None,
                activate_before_tool=True, deactivate_before_tool=False):
    """
    This function extends the functionality of a tool on a viewer toolbar
    by adding callbacks that are activate upon tool item activation
    and deactivation.

    Parameters
    ----------
    viewer: `~glue.viewers.common.viewer.Viewer`
        The glue viewer whose tool we want to modify.
    tool_id: str
        The id of the tool that we want to modify - e.g. 'bqplot:xrange'
    activate_cb:
        The callback to be executed before or after the tool's `activate` method. Takes no arguments.
    deactivate_cb:
        The callback to be executed before or after the tool's `deactivate` method. Takes no arguments.
    activate_before_tool: bool
        Whether to run the inserted activate callback before the tool's `activate` method. If False, it runs after.
        Default is True.
    deactivate_before_tool: bool
        Whether to run the inserted activate callback before the tool's `deactivate` method. If False, it runs after.
        Default is False.

    """

    tool = viewer.toolbar.tools.get(tool_id, None)
    if not tool:
        return None

    activate = getattr(tool, 'activate', lambda: None)
    deactivate = getattr(tool, 'deactivate', lambda: None)

    def extended_activate():
        if activate_before_tool:
            activate_cb()
        activate()
        if not activate_before_tool:
            activate_cb()

    def extended_deactivate():
        if deactivate_before_tool:
            deactivate_cb()
        deactivate()
        if not deactivate_before_tool:
            deactivate_cb()

    if activate_cb:
        tool.activate = extended_activate
    if deactivate_cb:
        tool.deactivate = extended_deactivate


def convert_material_color(color_string):
    """
    This function converts the name of a material color, like those used in 
    ipyvuetify (e.g. colors.<base>.<lighten/darken#>) into a hex code.
    """
    from cosmicds.material_colors import MATERIAL_COLORS
    parts = color_string.split(".")[1:]
    result = MATERIAL_COLORS
    for part in parts:
        result = result[part]
    return result


def fit_line(x, y):
    fit = fitting.LinearLSQFitter()
    line_init = models.Linear1D(intercept=0, fixed={'intercept':True})
    fitted_line = fit(line_init, x, y)
    return fitted_line


def line_mark(layer, start_x, start_y, end_x, end_y, color, label=None, label_visibility=None):
    """
    Creates a Lines mark between the given start and end points
    using the scales of the given layer.
    Parameters
    ----------
    layer : `glue.viewers.common.layer_artist.LayerArtist`
        The layer used to determine the line's scales.
    start_x : int or float
        The x-coordinate of the line's starting point.
    start_y : int or float
        The y-coordinate of the line's starting point.
    end_x : int or float
        The x-coordinate of the line's endpoint.
    end_y : int or float
        The y-coordinate of the line's endpoint.
    color : str
        The desired color of the line, represented as a hex string.
    """
    if isinstance(layer, (BqplotHistogramLayerArtist, BqplotScatterLayerArtist)):
        scales = layer.view.scales
    return Lines(x=[start_x, end_x],
                 y=[start_y, end_y],
                 scales=scales,
                 colors=[color],
                 labels=[label] if label is not None else [],
                 display_legend=label is not None,
                 labels_visibility=label_visibility or "label")


def vertical_line_mark(layer, x, color, label=None, label_visibility=None):
    """
    A specialization of `line_mark` specifically for vertical lines.
    Parameters
    ----------
    layer : `glue.viewers.common.layer_artist.LayerArtist`
        The layer used to determine the line's scales.
    x : int or float
        The x-coordinate of the vertical line
    color : str
        The desired color of the line, represented as a hex string.
    """
    viewer_state = layer.state.viewer_state
    return line_mark(layer, x, viewer_state.y_min, x, viewer_state.y_max, 
                     color, label=label, label_visibility=label_visibility)


# Taken from https://jonlabelle.com/snippets/view/python/python-debounce-decorator-function
def debounce(wait):
    """Postpone a functions execution until after some time has elapsed
 
    :type wait: int
    :param wait: The amount of Seconds to wait before the next call can execute.
    """

    def decorator(fun):
        def debounced(*args, **kwargs):
            def call_it():
                fun(*args, **kwargs)

            try:
                debounced.t.cancel()
            except AttributeError:
                pass

            debounced.t = Timer(wait, call_it)
            debounced.t.start()

        return debounced

    return decorator


def frexp10(x, normed=False):
    """
    Find the mantissa and exponent of a value in base 10.

    If normed is True, the mantissa is fractional, while it is between 0 and 10 if normed is False.
    Example:
        normed: 0.5 * 10^5
        non-normed: 5 * 10^4

    TODO: JC added this quickly mid-Hubble beta. Are there possible improvements?
    """
    exp = int(log10(x)) + int(normed)
    mantissa = x / (10 ** exp)
    return mantissa, exp


def percentile_index(size, percent, method=round):
    return min(method((size - 1) * percent / 100), size - 1)


def percent_around_center_indices(size, percent):
    """
    Compute the indices of the given percent around the center.
    """

    around_median = percent / 2
    bottom_percent = 50 - around_median
    top_percent = 50 + around_median

    bottom_index = percentile_index(size, bottom_percent)
    top_index = percentile_index(size, top_percent)
    return bottom_index, top_index


def mode(data, component_id, bins=None, range=None):
    """
    Compute the mode of a given dataset, using the component corresponding
    to the given ID. If bins are given, the data values will be binned
    before finding the modes. Bins should be specified as an integer (# bins)
    or sequence of scalars.
    """

    if bins is not None:
        hist = data.compute_histogram([component_id], range=[range], bins=[len(bins)-1])
        indices = np.flatnonzero(hist == np.amax(hist))
        return [0.5 * (bins[idx] + bins[idx + 1]) for idx in indices]
    else:
<<<<<<< HEAD
=======
        values = data[component_id]
>>>>>>> a73392c3
        counter = Counter(values)
        max_count = counter.most_common(1)[0][1]
        return [k for k, v in counter.items() if v == max_count]


def request_session():
    """
    Returns a `requests.Session` object that has the relevant authorization parameters
    to interface with the CosmicDS API server (provided that environment variables
    are set correctly).
    """
    session = Session()
    session.headers.update({"Authorization": os.getenv("CDS_API_KEY")})
    return session<|MERGE_RESOLUTION|>--- conflicted
+++ resolved
@@ -344,10 +344,7 @@
         indices = np.flatnonzero(hist == np.amax(hist))
         return [0.5 * (bins[idx] + bins[idx + 1]) for idx in indices]
     else:
-<<<<<<< HEAD
-=======
         values = data[component_id]
->>>>>>> a73392c3
         counter = Counter(values)
         max_count = counter.most_common(1)[0][1]
         return [k for k, v in counter.items() if v == max_count]
