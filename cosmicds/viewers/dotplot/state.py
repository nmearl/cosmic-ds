from echo.core import add_callback, delay_callback, CallbackProperty
from glue.viewers.histogram.state import HistogramLayerState, HistogramViewerState


class DotPlotViewerState(HistogramViewerState):

    viewer_height = CallbackProperty(400) # in pixels

    def __init__(self, **kwargs):
        super(DotPlotViewerState, self).__init__(**kwargs)
        add_callback(self, 'x_min', self._update_bins)
        add_callback(self, 'x_max', self._update_bins)

    def _update_bins(self, arg=None):
        with delay_callback(self, 'hist_x_min', 'hist_x_max'):
            self.hist_x_min = self.x_min
            self.hist_x_max = self.x_max
<<<<<<< HEAD
    
    def reset_limits(self):
        with delay_callback(self, 'x_min', 'x_max', 'y_min', 'y_max'):
            super().reset_limits()
            y_max = (getattr(layer, '_y_max', 1) for layer in self.layers if layer.visible)
            largest_y_max = max(y_max, default=1)
            if largest_y_max != self.y_max:
                self.y_max = largest_y_max
=======


class DotPlotLayerState(HistogramLayerState):

    rotation = CallbackProperty(0)
    skew = CallbackProperty(0)

    def __init__(self, **kwargs):
        super(DotPlotLayerState, self).__init__(**kwargs)
>>>>>>> e0d9a407
<|MERGE_RESOLUTION|>--- conflicted
+++ resolved
@@ -15,7 +15,6 @@
         with delay_callback(self, 'hist_x_min', 'hist_x_max'):
             self.hist_x_min = self.x_min
             self.hist_x_max = self.x_max
-<<<<<<< HEAD
     
     def reset_limits(self):
         with delay_callback(self, 'x_min', 'x_max', 'y_min', 'y_max'):
@@ -24,7 +23,6 @@
             largest_y_max = max(y_max, default=1)
             if largest_y_max != self.y_max:
                 self.y_max = largest_y_max
-=======
 
 
 class DotPlotLayerState(HistogramLayerState):
@@ -33,5 +31,4 @@
     skew = CallbackProperty(0)
 
     def __init__(self, **kwargs):
-        super(DotPlotLayerState, self).__init__(**kwargs)
->>>>>>> e0d9a407
+        super(DotPlotLayerState, self).__init__(**kwargs)